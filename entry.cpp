#include <cstddef>
#include <cstdint>
#include <memory>
#include <set>
#include <vector>
#include <string>
#include <cryptofuzz/options.h>
#include <fuzzing/datasource/id.hpp>
#include "repository_tbl.h"
#include "driver.h"
#include "numbers.h"

#if defined(CRYPTOFUZZ_LIBTOMMATH) && defined(CRYPTOFUZZ_NSS)
#error "libtommath and NSS cannot be used together due to symbol collisions"
#endif

#if defined(CRYPTOFUZZ_TREZOR_FIRMWARE) && defined(CRYPTOFUZZ_RELIC)
#error "trezor-firmware and relic cannot be used together due to symbol collisions"
#endif

#if !defined(CRYPTOFUZZ_NO_OPENSSL)
  #include <modules/openssl/module.h>
#endif

#if defined(CRYPTOFUZZ_BITCOIN)
  #include <modules/bitcoin/module.h>
#endif

#if defined(CRYPTOFUZZ_REFERENCE)
  #include <modules/reference/module.h>
#endif

#if defined(CRYPTOFUZZ_CPPCRYPTO)
  #include <modules/cppcrypto/module.h>
#endif

#if defined(CRYPTOFUZZ_MBEDTLS)
  #include <modules/mbedtls/module.h>
#endif

#if defined(CRYPTOFUZZ_BOOST)
  #include <modules/boost/module.h>
#endif

#if defined(CRYPTOFUZZ_MONERO)
  #include <modules/monero/module.h>
#endif

#if defined(CRYPTOFUZZ_VERACRYPT)
  #include <modules/veracrypt/module.h>
#endif

#if defined(CRYPTOFUZZ_LIBSODIUM)
  #include <modules/libsodium/module.h>
#endif

#if defined(CRYPTOFUZZ_LIBTOMCRYPT)
  #include <modules/libtomcrypt/module.h>
#endif

#if defined(CRYPTOFUZZ_CRYPTOPP)
  #include <modules/cryptopp/module.h>
#endif

#if defined(CRYPTOFUZZ_LIBGCRYPT)
  #include <modules/libgcrypt/module.h>
#endif

#if defined(CRYPTOFUZZ_EVERCRYPT)
  #include <modules/evercrypt/module.h>
#endif

#if defined(CRYPTOFUZZ_GOLANG)
  #include <modules/golang/module.h>
#endif

#if defined(CRYPTOFUZZ_RING)
  #include <modules/ring/module.h>
#endif

#if defined(CRYPTOFUZZ_NSS)
  #include <modules/nss/module.h>
#endif

#if defined(CRYPTOFUZZ_BOTAN)
  #include <modules/botan/module.h>
#endif

#if defined(CRYPTOFUZZ_NETTLE)
  #include <modules/nettle/module.h>
#endif

#if defined(CRYPTOFUZZ_WOLFCRYPT)
  #include <modules/wolfcrypt/module.h>
#endif

#if defined(CRYPTOFUZZ_LIBGMP)
  #include <modules/libgmp/module.h>
#endif

#if defined(CRYPTOFUZZ_BN_JS)
  #include <modules/bn.js/module.h>
#endif

#if defined(CRYPTOFUZZ_CRYPTO_JS)
  #include <modules/crypto-js/module.h>
#endif

#if defined(CRYPTOFUZZ_BIGNUMBER_JS)
  #include <modules/bignumber.js/module.h>
#endif

#if defined(CRYPTOFUZZ_MPDECIMAL)
  #include <modules/mpdecimal/module.h>
#endif

#if defined(CRYPTOFUZZ_LINUX)
  #include <modules/linux/module.h>
#endif

#if defined(CRYPTOFUZZ_SYMCRYPT)
  #include <modules/symcrypt/module.h>
#endif

#if defined(CRYPTOFUZZ_LIBTOMMATH)
  #include <modules/libtommath/module.h>
#endif

#if defined(CRYPTOFUZZ_SJCL)
  #include <modules/sjcl/module.h>
#endif

#if defined(CRYPTOFUZZ_WOLFCRYPT_OPENSSL)
  #include <modules/wolfcrypt-openssl/module.h>
#endif

#if defined(CRYPTOFUZZ_MONOCYPHER)
  #include <modules/monocypher/module.h>
#endif

#if defined(CRYPTOFUZZ_SECP256K1)
  #include <modules/secp256k1/module.h>
#endif

#if defined(CRYPTOFUZZ_RUST_LIBSECP256K1)
  #include <modules/rust-libsecp256k1/module.h>
#endif

#if defined(CRYPTOFUZZ_TREZOR_FIRMWARE)
  #include <modules/trezor/module.h>
#endif

#if defined(CRYPTOFUZZ_ELLIPTIC)
  #include <modules/elliptic/module.h>
#endif

#if defined(CRYPTOFUZZ_DECRED)
  #include <modules/decred/module.h>
#endif

#if defined(CRYPTOFUZZ_BEARSSL)
  #include <modules/bearssl/module.h>
#endif

#if defined(CRYPTOFUZZ_MICRO_ECC)
  #include <modules/micro-ecc/module.h>
#endif

#if defined(CRYPTOFUZZ_CIFRA)
  #include <modules/cifra/module.h>
#endif

#if defined(CRYPTOFUZZ_RELIC)
  #include <modules/relic/module.h>
#endif

#if defined(CRYPTOFUZZ_LIBECC)
  #include <modules/libecc/module.h>
#endif

#if defined(CRYPTOFUZZ_CHIA_BLS)
  #include <modules/chia_bls/module.h>
#endif

#if defined(CRYPTOFUZZ_K256)
  #include <modules/k256/module.h>
#endif

#if defined(CRYPTOFUZZ_SCHNORRKEL)
  #include <modules/schnorrkel/module.h>
#endif

<<<<<<< HEAD
#if defined(CRYPTOFUZZ_NOBLE_SECP256K1)
  #include <modules/noble-secp256k1/module.h>
=======
#if defined(CRYPTOFUZZ_BLST)
  #include <modules/blst/module.h>
#endif

#if defined(CRYPTOFUZZ_MCL)
  #include <modules/mcl/module.h>
#endif

#if defined(CRYPTOFUZZ_PY_ECC)
  #include <modules/py_ecc/module.h>
>>>>>>> 72719fc0
#endif

std::shared_ptr<cryptofuzz::Driver> driver = nullptr;

const cryptofuzz::Options* cryptofuzz_options = nullptr;

static void setOptions(int argc, char** argv) {
    std::vector<std::string> extraArguments;

    const std::string cmdline(
#include "extra_options.h"
    );
    boost::split(extraArguments, cmdline, boost::is_any_of(" "));

    const cryptofuzz::Options options(argc, argv, extraArguments);

    driver = std::make_shared<cryptofuzz::Driver>(options);
    cryptofuzz_options = driver->GetOptionsPtr();
}

static void addNumbers(void) {
    std::set<std::string> curveNumbers;

    for (size_t i = 0; i < (sizeof(ECC_CurveLUT) / sizeof(ECC_CurveLUT[0])); i++) {
        if ( ECC_CurveLUT[i].prime ) curveNumbers.insert(*ECC_CurveLUT[i].prime);
        if ( ECC_CurveLUT[i].a ) curveNumbers.insert(*ECC_CurveLUT[i].a);
        if ( ECC_CurveLUT[i].b ) curveNumbers.insert(*ECC_CurveLUT[i].b);
        if ( ECC_CurveLUT[i].x ) curveNumbers.insert(*ECC_CurveLUT[i].x);
        if ( ECC_CurveLUT[i].y ) curveNumbers.insert(*ECC_CurveLUT[i].y);
        if ( ECC_CurveLUT[i].order_min_1 ) curveNumbers.insert(*ECC_CurveLUT[i].order_min_1);
        if ( ECC_CurveLUT[i].order ) curveNumbers.insert(*ECC_CurveLUT[i].order);
    }

    for (const auto& s : curveNumbers) {
        cryptofuzz::numbers.push_back(s);
    }
}

extern "C" int LLVMFuzzerInitialize(int *argc, char ***argv) {
    setOptions(*argc, *argv);
    addNumbers();

#if !defined(CRYPTOFUZZ_NO_OPENSSL)
    driver->LoadModule( std::make_shared<cryptofuzz::module::OpenSSL>() );
#endif

#if defined(CRYPTOFUZZ_BITCOIN)
    driver->LoadModule( std::make_shared<cryptofuzz::module::Bitcoin>() );
#endif

#if defined(CRYPTOFUZZ_REFERENCE)
    driver->LoadModule( std::make_shared<cryptofuzz::module::Reference>() );
#endif

#if defined(CRYPTOFUZZ_CPPCRYPTO)
    driver->LoadModule( std::make_shared<cryptofuzz::module::CPPCrypto>() );
#endif

#if defined(CRYPTOFUZZ_MBEDTLS)
    driver->LoadModule( std::make_shared<cryptofuzz::module::mbedTLS>() );
#endif

#if defined(CRYPTOFUZZ_BOOST)
    driver->LoadModule( std::make_shared<cryptofuzz::module::Boost>() );
#endif

#if defined(CRYPTOFUZZ_MONERO)
    driver->LoadModule( std::make_shared<cryptofuzz::module::Monero>() );
#endif

#if defined(CRYPTOFUZZ_VERACRYPT)
    driver->LoadModule( std::make_shared<cryptofuzz::module::Veracrypt>() );
#endif

#if defined(CRYPTOFUZZ_LIBSODIUM)
    driver->LoadModule( std::make_shared<cryptofuzz::module::libsodium>() );
#endif

#if defined(CRYPTOFUZZ_LIBTOMCRYPT)
    driver->LoadModule( std::make_shared<cryptofuzz::module::libtomcrypt>() );
#endif

#if defined(CRYPTOFUZZ_CRYPTOPP)
    driver->LoadModule( std::make_shared<cryptofuzz::module::CryptoPP>() );
#endif

#if defined(CRYPTOFUZZ_LIBGCRYPT)
    driver->LoadModule( std::make_shared<cryptofuzz::module::libgcrypt>() );
#endif

#if defined(CRYPTOFUZZ_EVERCRYPT)
    driver->LoadModule( std::make_shared<cryptofuzz::module::EverCrypt>() );
#endif

#if defined(CRYPTOFUZZ_GOLANG)
    driver->LoadModule( std::make_shared<cryptofuzz::module::Golang>() );
#endif

#if defined(CRYPTOFUZZ_RING)
    driver->LoadModule( std::make_shared<cryptofuzz::module::Ring>() );
#endif

#if defined(CRYPTOFUZZ_NSS)
    driver->LoadModule( std::make_shared<cryptofuzz::module::NSS>() );
#endif

#if defined(CRYPTOFUZZ_BOTAN)
    driver->LoadModule( std::make_shared<cryptofuzz::module::Botan>() );
#endif

#if defined(CRYPTOFUZZ_NETTLE)
    driver->LoadModule( std::make_shared<cryptofuzz::module::Nettle>() );
#endif

#if defined(CRYPTOFUZZ_WOLFCRYPT)
    driver->LoadModule( std::make_shared<cryptofuzz::module::wolfCrypt>() );
#endif

#if defined(CRYPTOFUZZ_LIBGMP)
    driver->LoadModule( std::make_shared<cryptofuzz::module::libgmp>() );
#endif

#if defined(CRYPTOFUZZ_BN_JS)
    driver->LoadModule( std::make_shared<cryptofuzz::module::bn_js>() );
#endif

#if defined(CRYPTOFUZZ_CRYPTO_JS)
    driver->LoadModule( std::make_shared<cryptofuzz::module::crypto_js>() );
#endif

#if defined(CRYPTOFUZZ_BIGNUMBER_JS)
    driver->LoadModule( std::make_shared<cryptofuzz::module::bignumber_js>() );
#endif

#if defined(CRYPTOFUZZ_MPDECIMAL)
    driver->LoadModule( std::make_shared<cryptofuzz::module::mpdecimal>() );
#endif

#if defined(CRYPTOFUZZ_LINUX)
    driver->LoadModule( std::make_shared<cryptofuzz::module::Linux>() );
#endif

#if defined(CRYPTOFUZZ_SYMCRYPT)
    driver->LoadModule( std::make_shared<cryptofuzz::module::SymCrypt>() );
#endif

#if defined(CRYPTOFUZZ_LIBTOMMATH)
    driver->LoadModule( std::make_shared<cryptofuzz::module::libtommath>() );
#endif

#if defined(CRYPTOFUZZ_SJCL)
    driver->LoadModule( std::make_shared<cryptofuzz::module::sjcl>() );
#endif

#if defined(CRYPTOFUZZ_WOLFCRYPT_OPENSSL)
    driver->LoadModule( std::make_shared<cryptofuzz::module::wolfCrypt_OpenSSL>() );
#endif

#if defined(CRYPTOFUZZ_MONOCYPHER)
    driver->LoadModule( std::make_shared<cryptofuzz::module::Monocypher>() );
#endif

#if defined(CRYPTOFUZZ_SECP256K1)
    driver->LoadModule( std::make_shared<cryptofuzz::module::secp256k1>() );
#endif

#if defined(CRYPTOFUZZ_RUST_LIBSECP256K1)
    driver->LoadModule( std::make_shared<cryptofuzz::module::rust_libsecp256k1>() );
#endif

#if defined(CRYPTOFUZZ_TREZOR_FIRMWARE)
    driver->LoadModule( std::make_shared<cryptofuzz::module::trezor_firmware>() );
#endif

#if defined(CRYPTOFUZZ_ELLIPTIC)
    driver->LoadModule( std::make_shared<cryptofuzz::module::elliptic>() );
#endif

#if defined(CRYPTOFUZZ_DECRED)
    driver->LoadModule( std::make_shared<cryptofuzz::module::Decred>() );
#endif

#if defined(CRYPTOFUZZ_BEARSSL)
    driver->LoadModule( std::make_shared<cryptofuzz::module::BearSSL>() );
#endif

#if defined(CRYPTOFUZZ_MICRO_ECC)
    driver->LoadModule( std::make_shared<cryptofuzz::module::micro_ecc>() );
#endif

#if defined(CRYPTOFUZZ_CIFRA)
    driver->LoadModule( std::make_shared<cryptofuzz::module::cifra>() );
#endif

#if defined(CRYPTOFUZZ_RELIC)
    driver->LoadModule( std::make_shared<cryptofuzz::module::relic>() );
#endif

#if defined(CRYPTOFUZZ_LIBECC)
    driver->LoadModule( std::make_shared<cryptofuzz::module::libecc>() );
#endif

#if defined(CRYPTOFUZZ_CHIA_BLS)
    driver->LoadModule( std::make_shared<cryptofuzz::module::chia_bls>() );
#endif

#if defined(CRYPTOFUZZ_K256)
    driver->LoadModule( std::make_shared<cryptofuzz::module::k256>() );
#endif

#if defined(CRYPTOFUZZ_SCHNORRKEL)
    driver->LoadModule( std::make_shared<cryptofuzz::module::schnorrkel>() );
#endif

<<<<<<< HEAD
#if defined(CRYPTOFUZZ_NOBLE_SECP256K1)
    driver->LoadModule( std::make_shared<cryptofuzz::module::noble_secp256k1>() );
=======
#if defined(CRYPTOFUZZ_BLST)
    driver->LoadModule( std::make_shared<cryptofuzz::module::blst>() );
#endif

#if defined(CRYPTOFUZZ_MCL)
    driver->LoadModule( std::make_shared<cryptofuzz::module::mcl>() );
#endif

#if defined(CRYPTOFUZZ_PY_ECC)
    driver->LoadModule( std::make_shared<cryptofuzz::module::py_ecc>() );
>>>>>>> 72719fc0
#endif

    /* TODO check if options.forceModule (if set) refers to a module that is
     * actually loaded, warn otherwise.
     */
    return 0;
}

extern "C" int LLVMFuzzerTestOneInput(const uint8_t *data, size_t size) {
    driver->Run(data, size);

    return 0;
}<|MERGE_RESOLUTION|>--- conflicted
+++ resolved
@@ -190,10 +190,10 @@
   #include <modules/schnorrkel/module.h>
 #endif
 
-<<<<<<< HEAD
 #if defined(CRYPTOFUZZ_NOBLE_SECP256K1)
   #include <modules/noble-secp256k1/module.h>
-=======
+#endif
+
 #if defined(CRYPTOFUZZ_BLST)
   #include <modules/blst/module.h>
 #endif
@@ -204,7 +204,6 @@
 
 #if defined(CRYPTOFUZZ_PY_ECC)
   #include <modules/py_ecc/module.h>
->>>>>>> 72719fc0
 #endif
 
 std::shared_ptr<cryptofuzz::Driver> driver = nullptr;
@@ -419,10 +418,10 @@
     driver->LoadModule( std::make_shared<cryptofuzz::module::schnorrkel>() );
 #endif
 
-<<<<<<< HEAD
 #if defined(CRYPTOFUZZ_NOBLE_SECP256K1)
     driver->LoadModule( std::make_shared<cryptofuzz::module::noble_secp256k1>() );
-=======
+#endif
+
 #if defined(CRYPTOFUZZ_BLST)
     driver->LoadModule( std::make_shared<cryptofuzz::module::blst>() );
 #endif
@@ -433,7 +432,6 @@
 
 #if defined(CRYPTOFUZZ_PY_ECC)
     driver->LoadModule( std::make_shared<cryptofuzz::module::py_ecc>() );
->>>>>>> 72719fc0
 #endif
 
     /* TODO check if options.forceModule (if set) refers to a module that is
