--- conflicted
+++ resolved
@@ -7,15 +7,12 @@
 #include <botan/cipher_mode.h>
 #include <botan/pbkdf.h>
 #include <botan/pwdhash.h>
-<<<<<<< HEAD
 #include <botan/kdf.h>
-=======
 #include <botan/system_rng.h>
 #include <botan/bigint.h>
 #include <botan/ecdsa.h>
 #include <botan/pubkey.h>
 #include <botan/ber_dec.h>
->>>>>>> 0d62ad71
 
 namespace cryptofuzz {
 namespace module {
@@ -456,63 +453,15 @@
     return ret;
 }
 
-<<<<<<< HEAD
 std::optional<component::Key> Botan::OpKDF_ARGON2(operation::KDF_ARGON2& op) {
     std::optional<component::Key> ret = std::nullopt;
     std::unique_ptr<::Botan::PasswordHashFamily> pwdhash_fam = nullptr;
     std::unique_ptr<::Botan::PasswordHash> pwdhash = nullptr;
     uint8_t* out = util::malloc(op.keySize);
-=======
-namespace Botan_detail {
-    std::optional<std::string> CurveIDToString(const uint64_t curveID) {
-#include "curve_string_lut.h"
-        std::optional<std::string> ret = std::nullopt;
-
-        CF_CHECK_NE(LUT.find(curveID), LUT.end());
-        ret = LUT.at(curveID);
-end:
-        return ret;
-    }
-} /* namespace Botan_detail */
-
-std::optional<component::ECC_PublicKey> Botan::OpECC_PrivateToPublic(operation::ECC_PrivateToPublic& op) {
-    std::optional<component::ECC_PublicKey> ret = std::nullopt;
-    Datasource ds(op.modifier.GetPtr(), op.modifier.GetSize());
-
-    static ::Botan::System_RNG rng;
-    try {
-        std::optional<std::string> curveString;
-        CF_CHECK_NE(curveString = Botan_detail::CurveIDToString(op.curveType.Get()), std::nullopt);
-        ::Botan::EC_Group group(*curveString);
-
-        const ::Botan::BigInt priv_bn(op.priv.ToString(ds));
-        auto priv = std::make_unique<::Botan::ECDSA_PrivateKey>(::Botan::ECDSA_PrivateKey(rng, group, priv_bn));
-
-        const auto pub_x = priv->public_point().get_affine_x();
-        const auto pub_y = priv->public_point().get_affine_y();
-
-        ret = { pub_x.to_dec_string(), pub_y.to_dec_string() };
-    } catch ( ... ) { }
-
-end:
-    return ret;
-}
-
-std::optional<component::ECDSA_Signature> Botan::OpECDSA_Sign(operation::ECDSA_Sign& op) {
-    std::optional<component::ECDSA_Signature> ret = std::nullopt;
-    Datasource ds(op.modifier.GetPtr(), op.modifier.GetSize());
-
-    std::unique_ptr<::Botan::ECDSA_PrivateKey> priv = nullptr;
-    std::unique_ptr<::Botan::Public_Key> pub = nullptr;
-    std::unique_ptr<::Botan::PK_Signer> signer;
-
-    static ::Botan::System_RNG rng;
->>>>>>> 0d62ad71
 
     try {
         /* Initialize */
         {
-<<<<<<< HEAD
             std::string argon2String;
 
             switch ( op.type ) {
@@ -534,27 +483,10 @@
                         op.memory,
                         op.iterations,
                         op.threads), nullptr);
-=======
-            std::optional<std::string> curveString;
-            CF_CHECK_NE(curveString = Botan_detail::CurveIDToString(op.curveType.Get()), std::nullopt);
-            ::Botan::EC_Group group(*curveString);
-
-            /* TODO check hash algorithm */
-
-            /* Private key */
-            {
-                const ::Botan::BigInt priv_bn(op.priv.ToString(ds));
-                priv = std::make_unique<::Botan::ECDSA_PrivateKey>(::Botan::ECDSA_PrivateKey(rng, group, priv_bn));
-            }
-
-            /* Prepare signer */
-            signer.reset(new ::Botan::PK_Signer(*priv, rng, "EMSA1(SHA-1)", ::Botan::DER_SEQUENCE));
->>>>>>> 0d62ad71
         }
 
         /* Process */
         {
-<<<<<<< HEAD
             pwdhash->derive_key(
                     out,
                     op.keySize,
@@ -573,7 +505,75 @@
 end:
     util::free(out);
 
-=======
+    return ret;
+}
+
+namespace Botan_detail {
+    std::optional<std::string> CurveIDToString(const uint64_t curveID) {
+#include "curve_string_lut.h"
+        std::optional<std::string> ret = std::nullopt;
+
+        CF_CHECK_NE(LUT.find(curveID), LUT.end());
+        ret = LUT.at(curveID);
+end:
+        return ret;
+    }
+} /* namespace Botan_detail */
+
+std::optional<component::ECC_PublicKey> Botan::OpECC_PrivateToPublic(operation::ECC_PrivateToPublic& op) {
+    std::optional<component::ECC_PublicKey> ret = std::nullopt;
+    Datasource ds(op.modifier.GetPtr(), op.modifier.GetSize());
+
+    static ::Botan::System_RNG rng;
+    try {
+        std::optional<std::string> curveString;
+        CF_CHECK_NE(curveString = Botan_detail::CurveIDToString(op.curveType.Get()), std::nullopt);
+        ::Botan::EC_Group group(*curveString);
+
+        const ::Botan::BigInt priv_bn(op.priv.ToString(ds));
+        auto priv = std::make_unique<::Botan::ECDSA_PrivateKey>(::Botan::ECDSA_PrivateKey(rng, group, priv_bn));
+
+        const auto pub_x = priv->public_point().get_affine_x();
+        const auto pub_y = priv->public_point().get_affine_y();
+
+        ret = { pub_x.to_dec_string(), pub_y.to_dec_string() };
+    } catch ( ... ) { }
+
+end:
+    return ret;
+}
+
+std::optional<component::ECDSA_Signature> Botan::OpECDSA_Sign(operation::ECDSA_Sign& op) {
+    std::optional<component::ECDSA_Signature> ret = std::nullopt;
+    Datasource ds(op.modifier.GetPtr(), op.modifier.GetSize());
+
+    std::unique_ptr<::Botan::ECDSA_PrivateKey> priv = nullptr;
+    std::unique_ptr<::Botan::Public_Key> pub = nullptr;
+    std::unique_ptr<::Botan::PK_Signer> signer;
+
+    static ::Botan::System_RNG rng;
+
+    try {
+        /* Initialize */
+        {
+            std::optional<std::string> curveString;
+            CF_CHECK_NE(curveString = Botan_detail::CurveIDToString(op.curveType.Get()), std::nullopt);
+            ::Botan::EC_Group group(*curveString);
+
+            /* TODO check hash algorithm */
+
+            /* Private key */
+            {
+                const ::Botan::BigInt priv_bn(op.priv.ToString(ds));
+                priv = std::make_unique<::Botan::ECDSA_PrivateKey>(::Botan::ECDSA_PrivateKey(rng, group, priv_bn));
+            }
+
+            /* Prepare signer */
+            signer.reset(new ::Botan::PK_Signer(*priv, rng, "EMSA1(SHA-1)", ::Botan::DER_SEQUENCE));
+        }
+
+        /* Process */
+        {
             const auto signature = signer->sign_message(op.cleartext.Get(), rng);
 
             /* Retrieve R and S */
@@ -644,7 +644,6 @@
     } catch ( ... ) { }
 
 end:
->>>>>>> 0d62ad71
     return ret;
 }
 
