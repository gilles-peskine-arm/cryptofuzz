#pragma once

#include <cryptofuzz/components.h>
#include <cryptofuzz/module.h>
#include <optional>

namespace cryptofuzz {
namespace module {

class wolfCrypt : public Module {
    public:
        wolfCrypt(void);
        std::optional<component::Digest> OpDigest(operation::Digest& op) override;
        std::optional<component::MAC> OpHMAC(operation::HMAC& op) override;
        std::optional<component::MAC> OpCMAC(operation::CMAC& op) override;
        std::optional<component::Ciphertext> OpSymmetricEncrypt(operation::SymmetricEncrypt& op) override;
        std::optional<component::Cleartext> OpSymmetricDecrypt(operation::SymmetricDecrypt& op) override;
        std::optional<component::Key> OpKDF_PBKDF(operation::KDF_PBKDF& op) override;
        std::optional<component::Key> OpKDF_PBKDF1(operation::KDF_PBKDF1& op) override;
        std::optional<component::Key> OpKDF_PBKDF2(operation::KDF_PBKDF2& op) override;
        std::optional<component::Key> OpKDF_SCRYPT(operation::KDF_SCRYPT& op) override;
        std::optional<component::Key> OpKDF_HKDF(operation::KDF_HKDF& op) override;
        std::optional<component::Key> OpKDF_TLS1_PRF(operation::KDF_TLS1_PRF& op) override;
        std::optional<component::Key> OpKDF_X963(operation::KDF_X963& op) override;
        std::optional<component::ECC_PublicKey> OpECC_PrivateToPublic(operation::ECC_PrivateToPublic& op) override;
        std::optional<component::ECC_KeyPair> OpECC_GenerateKeyPair(operation::ECC_GenerateKeyPair& op) override;
<<<<<<< HEAD
        std::optional<component::DH_KeyPair> OpDH_GenerateKeyPair(operation::DH_GenerateKeyPair& op) override;
        std::optional<component::Bignum> OpDH_Derive(operation::DH_Derive& op) override;
=======
        std::optional<component::ECDSA_Signature> OpECDSA_Sign(operation::ECDSA_Sign& op) override;
        std::optional<bool> OpECDSA_Verify(operation::ECDSA_Verify& op) override;
>>>>>>> e477fe20
        std::optional<component::Bignum> OpBignumCalc(operation::BignumCalc& op) override;
};

} /* namespace module */
} /* namespace cryptofuzz */<|MERGE_RESOLUTION|>--- conflicted
+++ resolved
@@ -24,13 +24,10 @@
         std::optional<component::Key> OpKDF_X963(operation::KDF_X963& op) override;
         std::optional<component::ECC_PublicKey> OpECC_PrivateToPublic(operation::ECC_PrivateToPublic& op) override;
         std::optional<component::ECC_KeyPair> OpECC_GenerateKeyPair(operation::ECC_GenerateKeyPair& op) override;
-<<<<<<< HEAD
         std::optional<component::DH_KeyPair> OpDH_GenerateKeyPair(operation::DH_GenerateKeyPair& op) override;
         std::optional<component::Bignum> OpDH_Derive(operation::DH_Derive& op) override;
-=======
         std::optional<component::ECDSA_Signature> OpECDSA_Sign(operation::ECDSA_Sign& op) override;
         std::optional<bool> OpECDSA_Verify(operation::ECDSA_Verify& op) override;
->>>>>>> e477fe20
         std::optional<component::Bignum> OpBignumCalc(operation::BignumCalc& op) override;
 };
 
