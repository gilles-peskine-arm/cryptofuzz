#include "module.h"
#include <cryptofuzz/util.h>
#include <cryptofuzz/repository.h>
#include <fuzzing/datasource/id.hpp>

#if defined(CRYPTOFUZZ_WOLFCRYPT_MMAP_FIXED)
 #if UINTPTR_MAX != 0xFFFFFFFF
  #error "CRYPTOFUZZ_WOLFCRYPT_MMAP_FIXED only supported on 32 bit"
 #endif
#endif

#if defined(CRYPTOFUZZ_WOLFCRYPT_MMAP_FIXED)
#include <sys/mman.h>
#endif

extern "C" {
#include <wolfssl/options.h>
#include <wolfssl/wolfcrypt/md2.h>
#include <wolfssl/wolfcrypt/md4.h>
#include <wolfssl/wolfcrypt/md5.h>
#include <wolfssl/wolfcrypt/ripemd.h>
#include <wolfssl/wolfcrypt/sha.h>
#include <wolfssl/wolfcrypt/sha256.h>
#include <wolfssl/wolfcrypt/sha512.h>
#include <wolfssl/wolfcrypt/sha3.h>
#include <wolfssl/wolfcrypt/blake2.h>

#include <wolfssl/wolfcrypt/aes.h>
#include <wolfssl/wolfcrypt/arc4.h>
#include <wolfssl/wolfcrypt/camellia.h>
#include <wolfssl/wolfcrypt/rabbit.h>
#include <wolfssl/wolfcrypt/chacha.h>
#include <wolfssl/wolfcrypt/chacha20_poly1305.h>
#include <wolfssl/wolfcrypt/hc128.h>
#include <wolfssl/wolfcrypt/des3.h>
#include <wolfssl/wolfcrypt/idea.h>

#include <wolfssl/wolfcrypt/hmac.h>

#include <wolfssl/wolfcrypt/cmac.h>

#include <wolfssl/wolfcrypt/pwdbased.h>
#include <wolfssl/wolfcrypt/ecc.h>
<<<<<<< HEAD
#include <wolfssl/wolfcrypt/curve25519.h>
#include <wolfssl/wolfcrypt/curve448.h>
#include <wolfssl/wolfcrypt/ed448.h>
#include <wolfssl/wolfcrypt/ed25519.h>

#include <wolfssl/wolfcrypt/dh.h>
=======
#include <wolfssl/wolfcrypt/asn.h>
>>>>>>> e477fe20
}

#include "bn_ops.h"
#include "ecdsa_generic.h"
#include "ecdsa_448.h"
#include "ecdsa_25519.h"

namespace cryptofuzz {
namespace module {

namespace wolfCrypt_detail {
    WC_RNG rng;

#if defined(CRYPTOFUZZ_WOLFCRYPT_ALLOCATION_FAILURES)
    bool haveAllocFailure;
#endif

    WC_RNG* GetRNG(void) {
        return &rng;
    }

#if defined(CRYPTOFUZZ_WOLFCRYPT_ALLOCATION_FAILURES) || defined(CRYPTOFUZZ_WOLFCRYPT_MMAP_FIXED)
    Datasource* ds;
#endif

    std::vector<std::pair<void*, size_t>> fixed_allocs;

    void SetGlobalDs(Datasource* ds) {
#if defined(CRYPTOFUZZ_WOLFCRYPT_ALLOCATION_FAILURES) || defined(CRYPTOFUZZ_WOLFCRYPT_MMAP_FIXED)
#if defined(CRYPTOFUZZ_WOLFCRYPT_MMAP_FIXED)
        fixed_allocs.clear();
#endif
        wolfCrypt_detail::ds = ds;
#else
        (void)ds;
#endif
    }

    void UnsetGlobalDs(void) {
#if defined(CRYPTOFUZZ_WOLFCRYPT_ALLOCATION_FAILURES) || defined(CRYPTOFUZZ_WOLFCRYPT_MMAP_FIXED)
        wolfCrypt_detail::ds = nullptr;
#endif
    }

    inline bool AllocationFailure(void) {
#if defined(CRYPTOFUZZ_WOLFCRYPT_ALLOCATION_FAILURES)
        bool fail = false;
        if ( ds == nullptr ) {
            if ( fail ) {
                haveAllocFailure = true;
            }
            return fail;
        }
        try {
            fail = ds->Get<bool>();
        } catch ( ... ) { }

        if ( fail ) {
            haveAllocFailure = true;
        }
        return fail;
#else
        return false;
#endif
    }

#if defined(CRYPTOFUZZ_WOLFCRYPT_MMAP_FIXED)
    bool isFixedAlloc(const void* ptr) {
        for (const auto& p : fixed_allocs) {
            if ( p.first == ptr ) {
                return true;
            }
        }
        return false;
    }

    void* fixed_alloc(const size_t n) {
        constexpr uint32_t top = 0xFFFFE000;
        const uint32_t preferred = (top - n) & 0xFFFFF000;

        for (const auto& p : fixed_allocs) {
            /* If an existing pointer overlaps with the preferred pointer, revert to normal mallo */
            if ( (void*)preferred >= p.first && (void*)preferred <= ((uint8_t*)p.first + p.second)) {
                return util::malloc(n);
            }
        }

        void* p = mmap(
                (void*)preferred,
                n,
                PROT_READ | PROT_WRITE,
                MAP_SHARED | MAP_FIXED | MAP_ANONYMOUS,
                -1,
                0);

        if ( p == (void*)0xFFFFFFFF ) {
            /* mmap failed, revert to normal malloc */
            return util::malloc(n);
        }

        fixed_allocs.push_back({p, n});

        return p;
    }

    void* malloc(const size_t n) {
        bool doFixedMmap = false;
        if ( ds == nullptr ) {
            goto end;
        }
        try {
            doFixedMmap = ds->Get<bool>();
        } catch ( ... ) { }
end:
        return doFixedMmap ? fixed_alloc(n) : util::malloc(n);
    }

    void* realloc(void* ptr, const size_t n) {
        if ( isFixedAlloc(ptr) ) {
            /* realloc currently not supported for mmap'ed regions */
            return nullptr;
        } else {
            return util::realloc(ptr, n);
        }
    }

    void free(void* ptr) {
        /* Find pointer in list */
        for (size_t i = 0; i < fixed_allocs.size(); i++) {
            if ( fixed_allocs[i].first == ptr ) {
                if ( munmap(ptr, fixed_allocs[i].second) != 0 ) {
                    abort();
                }

                /* Erase pointer from list */
                fixed_allocs.erase(fixed_allocs.begin() + i);

                return;
            }
        }

        util::free(ptr);
    }
#else
    void* malloc(const size_t n) {
        return util::malloc(n);
    }
    void* realloc(void* ptr, const size_t n) {
        return util::realloc(ptr, n);
    }
    void free(void* ptr) {
        util::free(ptr);
    }
#endif
}

static void* wolfCrypt_custom_malloc(size_t n) {
    return wolfCrypt_detail::AllocationFailure() ?
        nullptr :
        wolfCrypt_detail::malloc(n);
}

static void* wolfCrypt_custom_realloc(void* ptr, size_t n) {
    return wolfCrypt_detail::AllocationFailure() ?
        nullptr :
        wolfCrypt_detail::realloc(ptr, n);
}

static void wolfCrypt_custom_free(void* ptr) {
    wolfCrypt_detail::free(ptr);
}

wolfCrypt::wolfCrypt(void) :
    Module("wolfCrypt") {

    if ( wc_InitRng(&wolfCrypt_detail::rng) != 0 ) {
        printf("Cannot initialize wolfCrypt RNG\n");
        abort();
    }

    wolfCrypt_detail::SetGlobalDs(nullptr);
    if ( wolfSSL_SetAllocators(wolfCrypt_custom_malloc, wolfCrypt_custom_free, wolfCrypt_custom_realloc) != 0 ) {
        abort();
    }
}

namespace wolfCrypt_detail {
    template <class OperationType, class ReturnType, class CTXType>
    class Operation {
        protected:
            CTXType ctx;
        public:
            Operation(void) { }
            ~Operation() { }

            virtual bool runInit(OperationType& op) = 0;
            virtual bool runUpdate(util::Multipart& parts) = 0;
            virtual std::optional<ReturnType> runFinalize(void) = 0;
            virtual void runFree(void) = 0;
            virtual std::optional<ReturnType> runOneShot(const Buffer& in) = 0;

            std::optional<ReturnType> Run(OperationType& op, Datasource& ds) {
                std::optional<ReturnType> ret = std::nullopt;
                util::Multipart parts;

                bool doOneShot = false;
                try {
                    doOneShot = ds.Get<bool>();
                } catch ( ... ) { }

                if ( doOneShot == true ) {
                    ret = runOneShot(op.cleartext);
                } else {
                    if ( runInit(op) == false ) {
                        return std::nullopt;
                    }

                    parts = util::ToParts(ds, op.cleartext);

                    CF_CHECK_EQ(runUpdate(parts), true);

                    ret = runFinalize();
                }

end:
                if ( doOneShot == false ) {
                    runFree();
                }
                return ret;
            }
    };

    template <class CTXType>
    class Init {
        public:
            virtual bool Initialize(CTXType* ctx) = 0;
            Init(void) { }
            virtual ~Init() { }
    };

    template <class CTXType>
    class Init_Void : public Init<CTXType> {
        public:
            using FnType = void (*)(CTXType*);
        private:
            FnType init;
        public:
            Init_Void(FnType init) :
                Init<CTXType>(),
                init(init)
            { }

            ~Init_Void() { }

            bool Initialize(CTXType* ctx) override {
                /* noret */ init(ctx);
                return true;
            }
    };

    template <class CTXType>
    class Init_Int : public Init<CTXType> {
        public:
            using FnType = int (*)(CTXType*);
        private:
            FnType init;
        public:
            Init_Int(FnType init) :
                Init<CTXType>(),
                init(init)
            { }

            ~Init_Int() { }

            bool Initialize(CTXType* ctx) override {
                return init(ctx) == 0;
            }
    };

    template <class CTXType>
    class Init_IntParams : public Init<CTXType> {
        public:
            using FnType = int (*)(CTXType*, void*, int);
        private:
            FnType init;
        public:
            Init_IntParams(FnType init) :
                Init<CTXType>(),
                init(init)
            { }

            ~Init_IntParams() { }

            bool Initialize(CTXType* ctx) override {
                return init(ctx, nullptr, INVALID_DEVID) == 0;
            }
    };

    template <class CTXType, unsigned int Param>
    class Init_IntFixedParam : public Init<CTXType> {
        public:
            using FnType = int (*)(CTXType*, unsigned int);
        private:
            FnType init;
        public:
            Init_IntFixedParam(FnType init) :
                Init<CTXType>(),
                init(init)
            { }

            ~Init_IntFixedParam() { }

            bool Initialize(CTXType* ctx) override {
                return init(ctx, Param) == 0;
            }
    };

    template <class CTXType>
    class DigestUpdate {
        public:
            virtual bool Update(CTXType* ctx, const uint8_t* data, unsigned int size) = 0;
            DigestUpdate(void) { }
            virtual ~DigestUpdate() { }
    };

    template <class CTXType>
    class DigestUpdate_Void : public DigestUpdate<CTXType> {
        public:
            using FnType = void (*)(CTXType*, const uint8_t*, unsigned int);
        private:
            FnType update;
        public:
            DigestUpdate_Void(FnType update) :
                DigestUpdate<CTXType>(),
                update(update)
            { }

            ~DigestUpdate_Void() { }

            bool Update(CTXType* ctx, const uint8_t* data, unsigned int size) override {
                /* noret */ update(ctx, data, size);
                return true;
            }
    };

    template <class CTXType>
    class DigestUpdate_Int : public DigestUpdate<CTXType> {
        public:
            using FnType = int (*)(CTXType*, const uint8_t*, unsigned int);
        private:
            FnType update;
        public:
            DigestUpdate_Int(FnType update) :
                DigestUpdate<CTXType>(),
                update(update)
            { }

            ~DigestUpdate_Int() { }

            bool Update(CTXType* ctx, const uint8_t* data, unsigned int size) override {
                return update(ctx, data, size) == 0;
            }
    };

    template <class CTXType>
    class DigestFinalize {
        public:
            virtual bool Finalize(CTXType* ctx, uint8_t* data) = 0;
            DigestFinalize(void) { }
            virtual ~DigestFinalize() { }
    };

    template <class CTXType>
    class DigestFinalize_Void : public DigestFinalize<CTXType> {
        public:
            using FnType = void (*)(CTXType*, uint8_t*);
        private:
            FnType finalize;
        public:
            DigestFinalize_Void(FnType finalize) :
                DigestFinalize<CTXType>(),
                finalize(finalize)
            { }

            ~DigestFinalize_Void() { }

            bool Finalize(CTXType* ctx, uint8_t* data) override {
                /* noret */ finalize(ctx, data);
                return true;
            }
    };

    template <class CTXType>
    class DigestFinalize_Int : public DigestFinalize<CTXType> {
        public:
            using FnType = int (*)(CTXType*, uint8_t*);
        private:
            FnType finalize;
        public:
            DigestFinalize_Int(FnType finalize) :
                DigestFinalize<CTXType>(),
                finalize(finalize)
            { }

            ~DigestFinalize_Int() { }

            bool Finalize(CTXType* ctx, uint8_t* data) override {
                return finalize(ctx, data) == 0;
            }
    };

    template <class CTXType, unsigned int Param>
    class DigestFinalize_IntFixedParam : public DigestFinalize<CTXType> {
        public:
            using FnType = int (*)(CTXType*, uint8_t*, unsigned int);
        private:
            FnType finalize;
        public:
            DigestFinalize_IntFixedParam(FnType finalize) :
                DigestFinalize<CTXType>(),
                finalize(finalize)
            { }

            ~DigestFinalize_IntFixedParam() { }

            bool Finalize(CTXType* ctx, uint8_t* data) override {
                return finalize(ctx, data, Param) == 0;
            }
    };

    template <class CTXType, size_t DigestSize, class InitType, class UpdateType, class FinalizeType>
    class Digest : public Operation<operation::Digest, component::Digest, CTXType> {
        private:
            InitType init;
            UpdateType update;
            FinalizeType finalize;
            void (*freeCTX)(CTXType*);
            int (*copy)(CTXType*, CTXType*);
            int (*oneShot)(const byte*, word32, byte*);
            CTXType* getCtx(void) {
                bool doCopy = false;
                try {
                    doCopy = ds->Get<bool>();
                } catch ( ... ) { }
                if ( doCopy ) {
                    if ( copy != nullptr ) {
                        CTXType dest;
                        if ( copy(&this->ctx, &dest) == 0 ) {
                            memcpy(&this->ctx, &dest, sizeof(CTXType));
                        }
                    }
                }
                return &this->ctx;
            }
        public:
            Digest(
                typename InitType::FnType initFn,
                typename UpdateType::FnType updateFn,
                typename FinalizeType::FnType finalizeFn,
                void (*freeCTX)(CTXType*) = nullptr,
                int (*copy)(CTXType*, CTXType*) = nullptr,
                int (*oneShot)(const byte*, word32, byte*) = nullptr
            ) :
                Operation<operation::Digest, component::Digest, CTXType>(),
                init(initFn),
                update(updateFn),
                finalize(finalizeFn),
                freeCTX(freeCTX),
                copy(copy),
                oneShot(oneShot)
            { }

            bool runInit(operation::Digest& op) override {
                (void)op;
                return init.Initialize(&this->ctx);
            }

            bool runUpdate(util::Multipart& parts) override {
                for (const auto& part : parts) {
                    if ( update.Update(getCtx(), part.first, part.second) == false ) {
                        return false;
                    }
                }

                return true;
            }

            std::optional<component::Digest> runFinalize(void) override {
                std::vector<uint8_t> ret(DigestSize);

                if ( finalize.Finalize(getCtx(), ret.data()) == false ) {
                    return std::nullopt;
                }

                return component::Digest(ret.data(), ret.size());
            }

            void runFree(void) override {
                if ( freeCTX != nullptr ) {
                    freeCTX(&this->ctx);
                }
            }

            std::optional<component::Digest> runOneShot(const Buffer& in) override {
                std::optional<component::Digest> ret = std::nullopt;
                std::vector<uint8_t> out(DigestSize);

                CF_CHECK_NE(oneShot, nullptr);

                CF_CHECK_EQ(oneShot(in.GetPtr(), in.GetSize() ,out.data()), 0);

                ret = component::Digest(out.data(), out.size());
end:
                return ret;
            }
    };


    Digest<Md2, MD2_DIGEST_SIZE, Init_Void<Md2>, DigestUpdate_Void<Md2>, DigestFinalize_Void<Md2>>
        md2(wc_InitMd2, wc_Md2Update, wc_Md2Final, nullptr, nullptr, wc_Md2Hash);

    Digest<Md4, MD4_DIGEST_SIZE, Init_Void<Md4>, DigestUpdate_Void<Md4>, DigestFinalize_Void<Md4>>
        md4(wc_InitMd4, wc_Md4Update, wc_Md4Final);

    Digest<Md5, MD5_DIGEST_SIZE, Init_IntParams<Md5>, DigestUpdate_Int<Md5>, DigestFinalize_Int<Md5>>
        md5(wc_InitMd5_ex, wc_Md5Update, wc_Md5Final, wc_Md5Free, wc_Md5Copy, wc_Md5Hash);

    Digest<RipeMd, RIPEMD_DIGEST_SIZE, Init_Int<RipeMd>, DigestUpdate_Int<RipeMd>, DigestFinalize_Int<RipeMd>>
        ripemd160(wc_InitRipeMd, wc_RipeMdUpdate, wc_RipeMdFinal);

    Digest<Sha, WC_SHA_DIGEST_SIZE, Init_Int<Sha>, DigestUpdate_Int<Sha>, DigestFinalize_Int<Sha>>
        sha1(wc_InitSha, wc_ShaUpdate, wc_ShaFinal, wc_ShaFree, wc_ShaCopy, wc_ShaHash);

    Digest<Sha224, WC_SHA224_DIGEST_SIZE, Init_Int<Sha224>, DigestUpdate_Int<Sha224>, DigestFinalize_Int<Sha224>>
        sha224(wc_InitSha224, wc_Sha224Update, wc_Sha224Final, wc_Sha224Free, wc_Sha224Copy, wc_Sha224Hash);

    Digest<Sha256, WC_SHA256_DIGEST_SIZE, Init_Int<Sha256>, DigestUpdate_Int<Sha256>, DigestFinalize_Int<Sha256>>
        sha256(wc_InitSha256, wc_Sha256Update, wc_Sha256Final, wc_Sha256Free, wc_Sha256Copy, wc_Sha256Hash);

    Digest<Sha384, WC_SHA384_DIGEST_SIZE, Init_Int<Sha384>, DigestUpdate_Int<Sha384>, DigestFinalize_Int<Sha384>>
        sha384(wc_InitSha384, wc_Sha384Update, wc_Sha384Final, wc_Sha384Free, wc_Sha384Copy, wc_Sha384Hash);

    Digest<Sha512, WC_SHA512_DIGEST_SIZE, Init_Int<Sha512>, DigestUpdate_Int<Sha512>, DigestFinalize_Int<Sha512>>
        sha512(wc_InitSha512, wc_Sha512Update, wc_Sha512Final, wc_Sha512Free, wc_Sha512Copy, wc_Sha512Hash);

    Digest<Sha3, WC_SHA3_224_DIGEST_SIZE, Init_IntParams<Sha3>, DigestUpdate_Int<Sha3>, DigestFinalize_Int<Sha3>>
        sha3_224(wc_InitSha3_224, wc_Sha3_224_Update, wc_Sha3_224_Final, wc_Sha3_224_Free, wc_Sha3_224_Copy, wc_Sha3_224Hash);

    Digest<Sha3, WC_SHA3_256_DIGEST_SIZE, Init_IntParams<Sha3>, DigestUpdate_Int<Sha3>, DigestFinalize_Int<Sha3>>
        sha3_256(wc_InitSha3_256, wc_Sha3_256_Update, wc_Sha3_256_Final, wc_Sha3_256_Free, wc_Sha3_256_Copy, wc_Sha3_256Hash);

    Digest<Sha3, WC_SHA3_384_DIGEST_SIZE, Init_IntParams<Sha3>, DigestUpdate_Int<Sha3>, DigestFinalize_Int<Sha3>>
        sha3_384(wc_InitSha3_384, wc_Sha3_384_Update, wc_Sha3_384_Final, wc_Sha3_384_Free, wc_Sha3_384_Copy, wc_Sha3_384Hash);

    Digest<Sha3, WC_SHA3_512_DIGEST_SIZE, Init_IntParams<Sha3>, DigestUpdate_Int<Sha3>, DigestFinalize_Int<Sha3>>
        sha3_512(wc_InitSha3_512, wc_Sha3_512_Update, wc_Sha3_512_Final, wc_Sha3_512_Free, wc_Sha3_512_Copy, wc_Sha3_512Hash);

    Digest<Blake2b, 64, Init_IntFixedParam<Blake2b, 64>, DigestUpdate_Int<Blake2b>, DigestFinalize_IntFixedParam<Blake2b, 64>>
        blake2b512(wc_InitBlake2b, wc_Blake2bUpdate, wc_Blake2bFinal);

    Digest<Blake2s, 32, Init_IntFixedParam<Blake2s, 32>, DigestUpdate_Int<Blake2s>, DigestFinalize_IntFixedParam<Blake2s, 32>>
        blake2s256(wc_InitBlake2s, wc_Blake2sUpdate, wc_Blake2sFinal);

    Digest<wc_Shake, 32, Init_IntParams<wc_Shake>, DigestUpdate_Int<wc_Shake>, DigestFinalize_IntFixedParam<wc_Shake, 32>>
        shake512(wc_InitShake256, wc_Shake256_Update, wc_Shake256_Final, wc_Shake256_Free, wc_Shake256_Copy);

    std::optional<wc_HashType> toHashType(const component::DigestType& digestType) {
        using fuzzing::datasource::ID;

        static const std::map<uint64_t, wc_HashType> LUT = {
            { CF_DIGEST("MD2"), WC_HASH_TYPE_MD2 },
            { CF_DIGEST("MD4"), WC_HASH_TYPE_MD4 },
            { CF_DIGEST("MD5"), WC_HASH_TYPE_MD5 },
            { CF_DIGEST("SHA1"), WC_HASH_TYPE_SHA },
            { CF_DIGEST("SHA224"), WC_HASH_TYPE_SHA224 },
            { CF_DIGEST("SHA256"), WC_HASH_TYPE_SHA256 },
            { CF_DIGEST("SHA384"), WC_HASH_TYPE_SHA384 },
            { CF_DIGEST("SHA512"), WC_HASH_TYPE_SHA512 },
            { CF_DIGEST("BLAKE2B512"), WC_HASH_TYPE_BLAKE2B },
            { CF_DIGEST("BLAKE2S256"), WC_HASH_TYPE_BLAKE2S },
            { CF_DIGEST("SHA3-224"), WC_HASH_TYPE_SHA3_224 },
            { CF_DIGEST("SHA3-256"), WC_HASH_TYPE_SHA3_256 },
            { CF_DIGEST("SHA3-384"), WC_HASH_TYPE_SHA3_384 },
            { CF_DIGEST("SHA3-512"), WC_HASH_TYPE_SHA3_512 },
            { CF_DIGEST("MD5_SHA1"), WC_HASH_TYPE_MD5_SHA },
        };

        if ( LUT.find(digestType.Get()) == LUT.end() ) {
            return std::nullopt;
        }

        return LUT.at(digestType.Get());
    }

    std::optional<size_t> toHashSize(const component::DigestType& digestType) {
        using fuzzing::datasource::ID;

        static const std::map<uint64_t, int> LUT = {
            { CF_DIGEST("MD2"), MD2_DIGEST_SIZE },
            { CF_DIGEST("MD4"), MD4_DIGEST_SIZE },
            { CF_DIGEST("MD5"), MD5_DIGEST_SIZE },
            { CF_DIGEST("SHA1"), WC_SHA_DIGEST_SIZE },
            { CF_DIGEST("SHA224"), WC_SHA224_DIGEST_SIZE },
            { CF_DIGEST("SHA256"), WC_SHA256_DIGEST_SIZE },
            { CF_DIGEST("SHA384"), WC_SHA384_DIGEST_SIZE },
            { CF_DIGEST("SHA512"), WC_SHA512_DIGEST_SIZE },
            { CF_DIGEST("BLAKE2B512"), BLAKE2B_OUTBYTES },
            { CF_DIGEST("BLAKE2S256"), BLAKE2S_OUTBYTES },
            { CF_DIGEST("SHA3-224"), WC_SHA3_224_DIGEST_SIZE },
            { CF_DIGEST("SHA3-256"), WC_SHA3_256_DIGEST_SIZE },
            { CF_DIGEST("SHA3-384"), WC_SHA3_384_DIGEST_SIZE },
            { CF_DIGEST("SHA3-512"), WC_SHA3_512_DIGEST_SIZE },
        };

        if ( LUT.find(digestType.Get()) == LUT.end() ) {
            return std::nullopt;
        }

        return LUT.at(digestType.Get());
    }

    std::optional<component::Digest> DigestOneShot(operation::Digest& op) {
        std::optional<component::Digest> ret = std::nullopt;

        std::optional<wc_HashType> hashType;
        size_t hashSize;
        uint8_t* out = nullptr;

        CF_CHECK_NE(hashType = wolfCrypt_detail::toHashType(op.digestType), std::nullopt);

        hashSize = wc_HashGetDigestSize(*hashType);
        out = util::malloc(hashSize);

        CF_CHECK_EQ(wc_Hash(
                    *hashType,
                    op.cleartext.GetPtr(),
                    op.cleartext.GetSize(),
                    out,
                    hashSize), 0);

        ret = component::Digest(out, hashSize);
end:
        util::free(out);

        return ret;
    }
} /* namespace wolfCrypt_detail */

std::optional<component::Digest> wolfCrypt::OpDigest(operation::Digest& op) {
    std::optional<component::Digest> ret = std::nullopt;
    Datasource ds(op.modifier.GetPtr(), op.modifier.GetSize());
    wolfCrypt_detail::SetGlobalDs(&ds);

    bool useOneShot = false;
    try {
        useOneShot = ds.Get<bool>();
    } catch ( ... ) { }

    if ( useOneShot == true ) {
        ret = wolfCrypt_detail::DigestOneShot(op);
    } else {
        switch ( op.digestType.Get() ) {
            case CF_DIGEST("MD2"):
                ret = wolfCrypt_detail::md2.Run(op, ds);
                break;
            case CF_DIGEST("MD4"):
                ret = wolfCrypt_detail::md4.Run(op, ds);
                break;
            case CF_DIGEST("MD5"):
                ret = wolfCrypt_detail::md5.Run(op, ds);
                break;
            case CF_DIGEST("RIPEMD160"):
                ret = wolfCrypt_detail::ripemd160.Run(op, ds);
                break;
            case CF_DIGEST("SHA1"):
                ret = wolfCrypt_detail::sha1.Run(op, ds);
                break;
            case CF_DIGEST("SHA224"):
                ret = wolfCrypt_detail::sha224.Run(op, ds);
                break;
            case CF_DIGEST("SHA256"):
                ret = wolfCrypt_detail::sha256.Run(op, ds);
                break;
            case CF_DIGEST("SHA384"):
                ret = wolfCrypt_detail::sha384.Run(op, ds);
                break;
            case CF_DIGEST("SHA512"):
                ret = wolfCrypt_detail::sha512.Run(op, ds);
                break;
            case CF_DIGEST("SHA3-224"):
                ret = wolfCrypt_detail::sha3_224.Run(op, ds);
                break;
            case CF_DIGEST("SHA3-256"):
                ret = wolfCrypt_detail::sha3_256.Run(op, ds);
                break;
            case CF_DIGEST("SHA3-384"):
                ret = wolfCrypt_detail::sha3_384.Run(op, ds);
                break;
            case CF_DIGEST("SHA3-512"):
                ret = wolfCrypt_detail::sha3_512.Run(op, ds);
                break;
            case CF_DIGEST("BLAKE2B512"):
                ret = wolfCrypt_detail::blake2b512.Run(op, ds);
                break;
            case CF_DIGEST("BLAKE2S256"):
                ret = wolfCrypt_detail::blake2s256.Run(op, ds);
                break;
            case CF_DIGEST("SHAKE256"):
                ret = wolfCrypt_detail::shake512.Run(op, ds);
                break;
        }
    }

    wolfCrypt_detail::UnsetGlobalDs();

    return ret;
}

std::optional<component::MAC> wolfCrypt::OpHMAC(operation::HMAC& op) {
    std::optional<component::MAC> ret = std::nullopt;
    Datasource ds(op.modifier.GetPtr(), op.modifier.GetSize());
    wolfCrypt_detail::SetGlobalDs(&ds);

    std::optional<int> hashType;
    std::optional<size_t> hashSize;

    Hmac ctx;
    uint8_t* out = nullptr;
    util::Multipart parts;

    /* Initialize */
    {
        parts = util::ToParts(ds, op.cleartext);

        CF_CHECK_NE(hashType = wolfCrypt_detail::toHashType(op.digestType), std::nullopt);
        CF_CHECK_NE(hashSize = wolfCrypt_detail::toHashSize(op.digestType), std::nullopt);
        out = util::malloc(*hashSize);
        CF_CHECK_EQ(wc_HmacInit(&ctx, nullptr, INVALID_DEVID), 0);
        CF_CHECK_EQ(wc_HmacSetKey(&ctx, *hashType, op.cipher.key.GetPtr(), op.cipher.key.GetSize()), 0);
    }

    /* Process */
    for (const auto& part : parts) {
        CF_CHECK_EQ(wc_HmacUpdate(&ctx, part.first, part.second), 0);
    }

    /* Finalize */
    {
        CF_CHECK_EQ(wc_HmacFinal(&ctx, out), 0);

        CF_CHECK_NE(op.digestType.Get(), CF_DIGEST("BLAKE2B512"));
        CF_CHECK_NE(op.digestType.Get(), CF_DIGEST("BLAKE2S256"));

        ret = component::MAC(out, *hashSize);
    }

end:
    util::free(out);

    wolfCrypt_detail::UnsetGlobalDs();

    return ret;
}

std::optional<component::Ciphertext> wolfCrypt::OpSymmetricEncrypt(operation::SymmetricEncrypt& op) {
    std::optional<component::Ciphertext> ret = std::nullopt;
    Datasource ds(op.modifier.GetPtr(), op.modifier.GetSize());
    wolfCrypt_detail::SetGlobalDs(&ds);

    uint8_t* out = nullptr;
    uint8_t* outTag = nullptr;

    switch ( op.cipher.cipherType.Get() ) {
        case CF_CIPHER("AES_128_CBC"):
        case CF_CIPHER("AES_192_CBC"):
        case CF_CIPHER("AES_256_CBC"):
        {
            Aes ctx;

            switch ( op.cipher.cipherType.Get() ) {
                case CF_CIPHER("AES_128_CBC"):
                    CF_CHECK_EQ(op.cipher.key.GetSize(), 16);
                    break;
                case CF_CIPHER("AES_192_CBC"):
                    CF_CHECK_EQ(op.cipher.key.GetSize(), 24);
                    break;
                case CF_CIPHER("AES_256_CBC"):
                    CF_CHECK_EQ(op.cipher.key.GetSize(), 32);
                    break;
            }

            CF_CHECK_EQ(op.cipher.iv.GetSize(), 16);

            const auto cleartext = util::Pkcs7Pad(op.cleartext.Get(), 16);
            out = util::malloc(cleartext.size());

            CF_CHECK_EQ(wc_AesInit(&ctx, nullptr, INVALID_DEVID), 0);
            CF_CHECK_EQ(wc_AesSetKey(&ctx, op.cipher.key.GetPtr(), op.cipher.key.GetSize(), op.cipher.iv.GetPtr(), AES_ENCRYPTION), 0);
            CF_CHECK_EQ(wc_AesCbcEncrypt(&ctx, out, cleartext.data(), cleartext.size()), 0);

            ret = component::Ciphertext(Buffer(out, cleartext.size()));
        }
        break;

        case CF_CIPHER("CAMELLIA_128_CBC"):
        case CF_CIPHER("CAMELLIA_192_CBC"):
        case CF_CIPHER("CAMELLIA_256_CBC"):
        {
            Camellia ctx;

            switch ( op.cipher.cipherType.Get() ) {
                case CF_CIPHER("CAMELLIA_128_CBC"):
                    CF_CHECK_EQ(op.cipher.key.GetSize(), 16);
                    break;
                case CF_CIPHER("CAMELLIA_192_CBC"):
                    CF_CHECK_EQ(op.cipher.key.GetSize(), 24);
                    break;
                case CF_CIPHER("CAMELLIA_256_CBC"):
                    CF_CHECK_EQ(op.cipher.key.GetSize(), 32);
                    break;
            }

            CF_CHECK_EQ(op.cipher.iv.GetSize(), 16);

            const auto cleartext = util::Pkcs7Pad(op.cleartext.Get(), 16);
            out = util::malloc(cleartext.size());

            CF_CHECK_EQ(wc_CamelliaSetKey(
                        &ctx,
                        op.cipher.key.GetPtr(),
                        op.cipher.key.GetSize(),
                        op.cipher.iv.GetPtr()), 0);
            CF_CHECK_EQ(wc_CamelliaCbcEncrypt(&ctx, out, cleartext.data(), cleartext.size()), 0);

            ret = component::Ciphertext(Buffer(out, cleartext.size()));
        }
        break;

        case CF_CIPHER("AES_128_GCM"):
        case CF_CIPHER("AES_192_GCM"):
        case CF_CIPHER("AES_256_GCM"):
        {
            Aes ctx;

            switch ( op.cipher.cipherType.Get() ) {
                case CF_CIPHER("AES_128_GCM"):
                    CF_CHECK_EQ(op.cipher.key.GetSize(), 16);
                    break;
                case CF_CIPHER("AES_192_GCM"):
                    CF_CHECK_EQ(op.cipher.key.GetSize(), 24);
                    break;
                case CF_CIPHER("AES_256_GCM"):
                    CF_CHECK_EQ(op.cipher.key.GetSize(), 32);
                    break;
            }

            CF_CHECK_NE(op.tagSize, std::nullopt);
            CF_CHECK_NE(op.aad, std::nullopt);

            out = util::malloc(op.cleartext.GetSize());
            outTag = util::malloc(*op.tagSize);

            CF_CHECK_EQ(wc_AesInit(&ctx, nullptr, INVALID_DEVID), 0);
            CF_CHECK_EQ(wc_AesGcmSetKey(&ctx, op.cipher.key.GetPtr(), op.cipher.key.GetSize()), 0);
            CF_CHECK_EQ(wc_AesGcmEncrypt(
                        &ctx,
                        out,
                        op.cleartext.GetPtr(),
                        op.cleartext.GetSize(),
                        op.cipher.iv.GetPtr(),
                        op.cipher.iv.GetSize(),
                        outTag,
                        *op.tagSize,
                        op.aad->GetPtr(),
                        op.aad->GetSize()), 0);

            ret = component::Ciphertext(Buffer(out, op.cleartext.GetSize()), Buffer(outTag, *op.tagSize));
        }
        break;

        case CF_CIPHER("AES_128_CCM"):
        case CF_CIPHER("AES_192_CCM"):
        case CF_CIPHER("AES_256_CCM"):
        {
            Aes ctx;

            switch ( op.cipher.cipherType.Get() ) {
                case CF_CIPHER("AES_128_CCM"):
                    CF_CHECK_EQ(op.cipher.key.GetSize(), 16);
                    break;
                case CF_CIPHER("AES_192_CCM"):
                    CF_CHECK_EQ(op.cipher.key.GetSize(), 24);
                    break;
                case CF_CIPHER("AES_256_CCM"):
                    CF_CHECK_EQ(op.cipher.key.GetSize(), 32);
                    break;
            }

            CF_CHECK_NE(op.tagSize, std::nullopt);
            CF_CHECK_NE(op.aad, std::nullopt);

            out = util::malloc(op.cleartext.GetSize());
            outTag = util::malloc(*op.tagSize);

            CF_CHECK_EQ(wc_AesInit(&ctx, nullptr, INVALID_DEVID), 0);
            CF_CHECK_EQ(wc_AesCcmSetKey(&ctx, op.cipher.key.GetPtr(), op.cipher.key.GetSize()), 0);
            CF_CHECK_EQ(wc_AesCcmEncrypt(
                        &ctx,
                        out,
                        op.cleartext.GetPtr(),
                        op.cleartext.GetSize(),
                        op.cipher.iv.GetPtr(),
                        op.cipher.iv.GetSize(),
                        outTag,
                        *op.tagSize,
                        op.aad->GetPtr(),
                        op.aad->GetSize()), 0);

            ret = component::Ciphertext(Buffer(out, op.cleartext.GetSize()), Buffer(outTag, *op.tagSize));
        }
        break;

        case CF_CIPHER("CHACHA20_POLY1305"):
        {
            CF_CHECK_NE(op.tagSize, std::nullopt);
            CF_CHECK_GTE(*op.tagSize, CHACHA20_POLY1305_AEAD_AUTHTAG_SIZE);
            CF_CHECK_EQ(op.cipher.key.GetSize(), CHACHA20_POLY1305_AEAD_KEYSIZE);
            CF_CHECK_EQ(op.cipher.iv.GetSize(), CHACHA20_POLY1305_AEAD_IV_SIZE);
            CF_CHECK_NE(op.aad, std::nullopt);

            out = util::malloc(op.cleartext.GetSize());
            outTag = util::malloc(*op.tagSize);

            bool oneShot = true;
            try {
                oneShot = ds.Get<bool>();
            } catch ( ... ) { }

            if ( oneShot == true ) {
                CF_CHECK_EQ(wc_ChaCha20Poly1305_Encrypt(
                            op.cipher.key.GetPtr(),
                            op.cipher.iv.GetPtr(),
                            op.aad->GetPtr(),
                            op.aad->GetSize(),
                            op.cleartext.GetPtr(),
                            op.cleartext.GetSize(),
                            out,
                            outTag), 0);
            } else {
                ChaChaPoly_Aead aead;

                CF_CHECK_EQ(wc_ChaCha20Poly1305_Init(&aead, op.cipher.key.GetPtr(), op.cipher.iv.GetPtr(), 1), 0);

                {
                    const auto partsAAD = util::ToParts(ds, *op.aad);
                    for (const auto& part : partsAAD) {
                        CF_CHECK_EQ(wc_ChaCha20Poly1305_UpdateAad(&aead, part.first, part.second), 0);
                    }
                }

                {
                    const auto partsData = util::ToParts(ds, op.cleartext);
                    size_t pos = 0;
                    for (const auto& part : partsData) {
                        CF_CHECK_EQ(wc_ChaCha20Poly1305_UpdateData(&aead, part.first, out + pos, part.second), 0);
                        pos += part.second;
                    }
                }

                CF_CHECK_EQ(wc_ChaCha20Poly1305_Final(&aead, outTag), 0);
            }

            ret = component::Ciphertext(Buffer(out, op.cleartext.GetSize()), Buffer(outTag, CHACHA20_POLY1305_AEAD_AUTHTAG_SIZE));
        }
        break;

#if defined(HAVE_XCHACHA)
        case CF_CIPHER("XCHACHA20_POLY1305"):
        {
            CF_CHECK_NE(op.tagSize, std::nullopt);
            CF_CHECK_GTE(*op.tagSize, CHACHA20_POLY1305_AEAD_AUTHTAG_SIZE);
            CF_CHECK_NE(op.aad, std::nullopt);

            out = util::malloc(op.ciphertextSize);

            CF_CHECK_EQ(wc_XChaCha20Poly1305_Encrypt(
                        out, op.ciphertextSize,
                        op.cleartext.GetPtr(), op.cleartext.GetSize(),
                        op.aad->GetPtr(), op.aad->GetSize(),
                        op.cipher.iv.GetPtr(), op.cipher.iv.GetSize(),
                        op.cipher.key.GetPtr(), op.cipher.key.GetSize()), 0);
            ret = component::Ciphertext(
                    Buffer(out, op.cleartext.GetSize()),
                    Buffer(out + op.cleartext.GetSize(), CHACHA20_POLY1305_AEAD_AUTHTAG_SIZE));
        }
        break;
#endif

        case CF_CIPHER("AES_128_CTR"):
        case CF_CIPHER("AES_192_CTR"):
        case CF_CIPHER("AES_256_CTR"):
        {
            Aes ctx;
            util::Multipart parts;
            size_t outIdx = 0;

            switch ( op.cipher.cipherType.Get() ) {
                case CF_CIPHER("AES_128_CTR"):
                    CF_CHECK_EQ(op.cipher.key.GetSize(), 16);
                    break;
                case CF_CIPHER("AES_192_CTR"):
                    CF_CHECK_EQ(op.cipher.key.GetSize(), 24);
                    break;
                case CF_CIPHER("AES_256_CTR"):
                    CF_CHECK_EQ(op.cipher.key.GetSize(), 32);
                    break;
            }

            CF_CHECK_EQ(op.cleartext.GetSize() % 16, 0);
            CF_CHECK_EQ(op.cipher.iv.GetSize(), 16);
            CF_CHECK_GT(op.cipher.key.GetSize(), 0);

            out = util::malloc(op.cleartext.GetSize());

            CF_CHECK_EQ(wc_AesInit(&ctx, nullptr, INVALID_DEVID), 0);
            CF_CHECK_EQ(wc_AesSetKeyDirect(&ctx, op.cipher.key.GetPtr(), op.cipher.key.GetSize(), op.cipher.iv.GetPtr(), AES_ENCRYPTION), 0);

            parts = util::ToParts(ds, op.cleartext);
            for (const auto& part : parts) {
                CF_CHECK_EQ(wc_AesCtrEncrypt(&ctx, out + outIdx, part.first, part.second), 0);
                outIdx += part.second;
            }

            ret = component::Ciphertext(Buffer(out, op.cleartext.GetSize()));
        }
        break;

        case CF_CIPHER("AES_128_ECB"):
        case CF_CIPHER("AES_192_ECB"):
        case CF_CIPHER("AES_256_ECB"):
        {
#if defined(HAVE_AES_ECB)
            Aes ctx;

            switch ( op.cipher.cipherType.Get() ) {
                case CF_CIPHER("AES_128_ECB"):
                    CF_CHECK_EQ(op.cipher.key.GetSize(), 16);
                    break;
                case CF_CIPHER("AES_192_ECB"):
                    CF_CHECK_EQ(op.cipher.key.GetSize(), 24);
                    break;
                case CF_CIPHER("AES_256_ECB"):
                    CF_CHECK_EQ(op.cipher.key.GetSize(), 32);
                    break;
            }

            CF_CHECK_EQ(op.cleartext.GetSize() % 16, 0);
            CF_CHECK_EQ(op.cipher.iv.GetSize(), 16);
            CF_CHECK_GT(op.cipher.key.GetSize(), 0);

            out = util::malloc(op.cleartext.GetSize());

            CF_CHECK_EQ(wc_AesInit(&ctx, nullptr, INVALID_DEVID), 0);
            CF_CHECK_EQ(wc_AesSetKeyDirect(&ctx, op.cipher.key.GetPtr(), op.cipher.key.GetSize(), op.cipher.iv.GetPtr(), AES_ENCRYPTION), 0);

            /* Note: wc_AesEcbEncrypt does not support streaming */
            CF_CHECK_EQ(wc_AesEcbEncrypt(&ctx, out, op.cleartext.GetPtr(), op.cleartext.GetSize()), 0);

            ret = component::Ciphertext(Buffer(out, op.cleartext.GetSize()));
#endif
        }
        break;

        case CF_CIPHER("HC128"):
        {
            HC128 ctx;

            CF_CHECK_EQ(op.cipher.key.GetSize(), 16);
            CF_CHECK_EQ(op.cipher.iv.GetSize(), 16);

            out = util::malloc(op.cleartext.GetSize());

            CF_CHECK_EQ(wc_Hc128_SetKey(&ctx, op.cipher.key.GetPtr(), op.cipher.iv.GetPtr()), 0);

            CF_CHECK_EQ(wc_Hc128_Process(&ctx, out, op.cleartext.GetPtr(), op.cleartext.GetSize()), 0);

            ret = component::Ciphertext(Buffer(out, op.cleartext.GetSize()));
        }
        break;

        case CF_CIPHER("AES_128_XTS"):
        case CF_CIPHER("AES_192_XTS"):
        case CF_CIPHER("AES_256_XTS"):
        {
            XtsAes ctx;

            switch ( op.cipher.cipherType.Get() ) {
                case CF_CIPHER("AES_128_XTS"):
                    CF_CHECK_EQ(op.cipher.key.GetSize(), 16);
                    break;
                case CF_CIPHER("AES_192_XTS"):
                    CF_CHECK_EQ(op.cipher.key.GetSize(), 24);
                    break;
                case CF_CIPHER("AES_256_XTS"):
                    CF_CHECK_EQ(op.cipher.key.GetSize(), 32);
                    break;
            }

            CF_CHECK_EQ(op.cleartext.GetSize() % 16, 0);

            out = util::malloc(op.cleartext.GetSize());

            CF_CHECK_EQ(wc_AesXtsSetKey(&ctx, op.cipher.key.GetPtr(), op.cipher.key.GetSize(), AES_ENCRYPTION, nullptr, INVALID_DEVID), 0);
            CF_CHECK_EQ(wc_AesXtsEncrypt(&ctx, out, op.cleartext.GetPtr(), op.cleartext.GetSize(), op.cipher.iv.GetPtr(), op.cipher.iv.GetSize()), 0);

            ret = component::Ciphertext(Buffer(out, op.cleartext.GetSize()));
        }
        break;

        case CF_CIPHER("AES_128_CFB"):
        case CF_CIPHER("AES_192_CFB"):
        case CF_CIPHER("AES_256_CFB"):
        {
            Aes ctx;
            util::Multipart parts;
            size_t outIdx = 0;

            switch ( op.cipher.cipherType.Get() ) {
                case CF_CIPHER("AES_128_CFB"):
                    CF_CHECK_EQ(op.cipher.key.GetSize(), 16);
                    break;
                case CF_CIPHER("AES_192_CFB"):
                    CF_CHECK_EQ(op.cipher.key.GetSize(), 24);
                    break;
                case CF_CIPHER("AES_256_CFB"):
                    CF_CHECK_EQ(op.cipher.key.GetSize(), 32);
                    break;
            }

            CF_CHECK_EQ(op.cleartext.GetSize() % 16, 0);
            CF_CHECK_EQ(op.cipher.iv.GetSize(), 16);

            out = util::malloc(op.cleartext.GetSize());

            CF_CHECK_EQ(wc_AesInit(&ctx, nullptr, INVALID_DEVID), 0);
            CF_CHECK_EQ(wc_AesSetKeyDirect(&ctx, op.cipher.key.GetPtr(), op.cipher.key.GetSize(), op.cipher.iv.GetPtr(), AES_ENCRYPTION), 0);

            parts = util::ToParts(ds, op.cleartext);
            for (const auto& part : parts) {
                CF_CHECK_EQ(wc_AesCfbEncrypt(&ctx, out + outIdx, part.first, part.second), 0);
                outIdx += part.second;
            }

            ret = component::Ciphertext(Buffer(out, op.cleartext.GetSize()));
        }
        break;

        case CF_CIPHER("AES_128_CFB1"):
        case CF_CIPHER("AES_192_CFB1"):
        case CF_CIPHER("AES_256_CFB1"):
        {
            Aes ctx;
            util::Multipart parts;
            size_t outIdx = 0;

            switch ( op.cipher.cipherType.Get() ) {
                case CF_CIPHER("AES_128_CFB1"):
                    CF_CHECK_EQ(op.cipher.key.GetSize(), 16);
                    break;
                case CF_CIPHER("AES_192_CFB1"):
                    CF_CHECK_EQ(op.cipher.key.GetSize(), 24);
                    break;
                case CF_CIPHER("AES_256_CFB1"):
                    CF_CHECK_EQ(op.cipher.key.GetSize(), 32);
                    break;
            }

            CF_CHECK_EQ(op.cleartext.GetSize() % 16, 0);
            CF_CHECK_EQ(op.cipher.iv.GetSize(), 16);

            out = util::malloc(op.cleartext.GetSize());

            CF_CHECK_EQ(wc_AesInit(&ctx, nullptr, INVALID_DEVID), 0);
            CF_CHECK_EQ(wc_AesSetKeyDirect(&ctx, op.cipher.key.GetPtr(), op.cipher.key.GetSize(), op.cipher.iv.GetPtr(), AES_ENCRYPTION), 0);

            parts = util::ToParts(ds, op.cleartext);
            for (const auto& part : parts) {
                CF_CHECK_EQ(wc_AesCfb1Encrypt(&ctx, out + outIdx, part.first, part.second * 8), 0);
                outIdx += part.second;
            }

            ret = component::Ciphertext(Buffer(out, op.cleartext.GetSize()));
        }
        break;

        case CF_CIPHER("AES_128_CFB8"):
        case CF_CIPHER("AES_192_CFB8"):
        case CF_CIPHER("AES_256_CFB8"):
        {
            Aes ctx;
            util::Multipart parts;
            size_t outIdx = 0;

            switch ( op.cipher.cipherType.Get() ) {
                case CF_CIPHER("AES_128_CFB8"):
                    CF_CHECK_EQ(op.cipher.key.GetSize(), 16);
                    break;
                case CF_CIPHER("AES_192_CFB8"):
                    CF_CHECK_EQ(op.cipher.key.GetSize(), 24);
                    break;
                case CF_CIPHER("AES_256_CFB8"):
                    CF_CHECK_EQ(op.cipher.key.GetSize(), 32);
                    break;
            }

            CF_CHECK_EQ(op.cleartext.GetSize() % 16, 0);
            CF_CHECK_EQ(op.cipher.iv.GetSize(), 16);

            out = util::malloc(op.cleartext.GetSize());

            CF_CHECK_EQ(wc_AesInit(&ctx, nullptr, INVALID_DEVID), 0);
            CF_CHECK_EQ(wc_AesSetKeyDirect(&ctx, op.cipher.key.GetPtr(), op.cipher.key.GetSize(), op.cipher.iv.GetPtr(), AES_ENCRYPTION), 0);

            parts = util::ToParts(ds, op.cleartext);
            for (const auto& part : parts) {
                CF_CHECK_EQ(wc_AesCfb8Encrypt(&ctx, out + outIdx, part.first, part.second), 0);
                outIdx += part.second;
            }

            ret = component::Ciphertext(Buffer(out, op.cleartext.GetSize()));
        }
        break;

        case CF_CIPHER("AES_128_OFB"):
        case CF_CIPHER("AES_192_OFB"):
        case CF_CIPHER("AES_256_OFB"):
        {
            Aes ctx;
            util::Multipart parts;
            size_t outIdx = 0;

            switch ( op.cipher.cipherType.Get() ) {
                case CF_CIPHER("AES_128_OFB"):
                    CF_CHECK_EQ(op.cipher.key.GetSize(), 16);
                    break;
                case CF_CIPHER("AES_192_OFB"):
                    CF_CHECK_EQ(op.cipher.key.GetSize(), 24);
                    break;
                case CF_CIPHER("AES_256_OFB"):
                    CF_CHECK_EQ(op.cipher.key.GetSize(), 32);
                    break;
            }

            CF_CHECK_EQ(op.cleartext.GetSize() % 16, 0);
            CF_CHECK_EQ(op.cipher.iv.GetSize(), 16);

            out = util::malloc(op.cleartext.GetSize());

            CF_CHECK_EQ(wc_AesInit(&ctx, nullptr, INVALID_DEVID), 0);
            CF_CHECK_EQ(wc_AesSetKeyDirect(&ctx, op.cipher.key.GetPtr(), op.cipher.key.GetSize(), op.cipher.iv.GetPtr(), AES_ENCRYPTION), 0);

            parts = util::ToParts(ds, op.cleartext);
            for (const auto& part : parts) {
                CF_CHECK_EQ(wc_AesOfbEncrypt(&ctx, out + outIdx, part.first, part.second), 0);
                outIdx += part.second;
            }

            ret = component::Ciphertext(Buffer(out, op.cleartext.GetSize()));
        }
        break;

        case CF_CIPHER("RC4"):
        {
            Arc4 ctx;

            out = util::malloc(op.cleartext.GetSize());

            CF_CHECK_EQ(wc_Arc4Init(&ctx, NULL, INVALID_DEVID), 0);
            CF_CHECK_EQ(wc_Arc4SetKey(
                        &ctx,
                        op.cipher.key.GetPtr(),
                        op.cipher.key.GetSize()), 0);
            CF_CHECK_EQ(wc_Arc4Process(&ctx, out, op.cleartext.GetPtr(), op.cleartext.GetSize()), 0);

            ret = component::Ciphertext(Buffer(out, op.cleartext.GetSize()));
        }
        break;

        case CF_CIPHER("RABBIT"):
        {
            Rabbit ctx;

            CF_CHECK_EQ(op.cipher.key.GetSize(), 16);
            CF_CHECK_EQ(op.cipher.iv.GetSize(), 8);

            out = util::malloc(op.cleartext.GetSize());

            CF_CHECK_EQ(wc_RabbitSetKey(
                        &ctx,
                        op.cipher.key.GetPtr(),
                        op.cipher.iv.GetPtr()), 0);

            CF_CHECK_EQ(wc_RabbitProcess(&ctx, out, op.cleartext.GetPtr(), op.cleartext.GetSize()), 0);

            ret = component::Ciphertext(Buffer(out, op.cleartext.GetSize()));
        }
        break;

        case CF_CIPHER("CHACHA20"):
        {
            ChaCha ctx;
            util::Multipart parts;
            size_t outIdx = 0;

            CF_CHECK_EQ(op.cipher.iv.GetSize(), CHACHA_IV_BYTES);

            out = util::malloc(op.cleartext.GetSize());

            CF_CHECK_EQ(wc_Chacha_SetKey(&ctx, op.cipher.key.GetPtr(), op.cipher.key.GetSize()), 0);
            CF_CHECK_EQ(wc_Chacha_SetIV(&ctx, op.cipher.iv.GetPtr(), 0), 0);

            parts = util::ToParts(ds, op.cleartext);
            for (const auto& part : parts) {
                CF_CHECK_EQ(wc_Chacha_Process(&ctx, out + outIdx, part.first, part.second), 0);
                outIdx += part.second;
            }

            ret = component::Ciphertext(Buffer(out, op.cleartext.GetSize()));
        }
        break;

        case CF_CIPHER("DES_CBC"):
        {
            Des ctx;

            CF_CHECK_EQ(op.cipher.key.GetSize(), 8);
            CF_CHECK_EQ(op.cipher.iv.GetSize(), 8);

            const auto cleartext = util::Pkcs7Pad(op.cleartext.Get(), 8);
            out = util::malloc(cleartext.size());

            CF_CHECK_EQ(wc_Des_SetKey(&ctx, op.cipher.key.GetPtr(), op.cipher.iv.GetPtr(), DES_ENCRYPTION), 0);
            CF_CHECK_EQ(wc_Des_CbcEncrypt(&ctx, out, cleartext.data(), cleartext.size()), 0);

            ret = component::Ciphertext(Buffer(out, cleartext.size()));
        }
        break;

        case CF_CIPHER("DES3_CBC"):
        {
            Des3 ctx;

            CF_CHECK_EQ(op.cipher.key.GetSize(), 24);
            CF_CHECK_EQ(op.cipher.iv.GetSize(), 24);

            const auto cleartext = util::Pkcs7Pad(op.cleartext.Get(), 8);
            out = util::malloc(cleartext.size());

            CF_CHECK_EQ(wc_Des3_SetKey(&ctx, op.cipher.key.GetPtr(), op.cipher.iv.GetPtr(), DES_ENCRYPTION), 0);
            CF_CHECK_EQ(wc_Des3_CbcEncrypt(&ctx, out, cleartext.data(), cleartext.size()), 0);

            ret = component::Ciphertext(Buffer(out, cleartext.size()));
        }
        break;

        case CF_CIPHER("IDEA_CBC"):
        {
            Idea ctx;

            CF_CHECK_EQ(op.cipher.iv.GetSize(), IDEA_BLOCK_SIZE);

            const auto cleartext = util::Pkcs7Pad(op.cleartext.Get(), IDEA_BLOCK_SIZE);
            out = util::malloc(cleartext.size());

            CF_CHECK_EQ(wc_IdeaSetKey(&ctx, op.cipher.key.GetPtr(), op.cipher.key.GetSize(), op.cipher.iv.GetPtr(), IDEA_ENCRYPTION), 0);
            CF_CHECK_EQ(wc_IdeaCbcEncrypt(&ctx, out, cleartext.data(), cleartext.size()), 0);

            ret = component::Ciphertext(Buffer(out, cleartext.size()));
        }
        break;

        case CF_CIPHER("DES_ECB"):
        {
#if defined(WOLFSSL_DES_ECB)
            Des ctx;

            CF_CHECK_EQ(op.cipher.key.GetSize(), 8);
            CF_CHECK_EQ(op.cipher.iv.GetSize(), 8);
            CF_CHECK_EQ(op.cleartext.GetSize() % 8, 0);

            out = util::malloc(op.cleartext.GetSize());

            CF_CHECK_EQ(wc_Des_SetKey(&ctx, op.cipher.key.GetPtr(), op.cipher.iv.GetPtr(), DES_ENCRYPTION), 0);
            CF_CHECK_EQ(wc_Des_EcbEncrypt(&ctx, out, op.cleartext.GetPtr(), op.cleartext.GetSize()), 0);

            ret = component::Ciphertext(Buffer(out, op.cleartext.GetSize()));
#endif
        }
        break;

        case CF_CIPHER("AES_128_WRAP"):
        case CF_CIPHER("AES_192_WRAP"):
        case CF_CIPHER("AES_256_WRAP"):
        {
            int outSize;
            CF_CHECK_EQ(op.cipher.iv.GetSize(), KEYWRAP_BLOCK_SIZE);

            out = util::malloc(op.ciphertextSize);

            CF_CHECK_GTE(outSize = wc_AesKeyWrap(
                        op.cipher.key.GetPtr(), op.cipher.key.GetSize(),
                        op.cleartext.GetPtr(), op.cleartext.GetSize(),
                        out, op.ciphertextSize,
                        op.cipher.iv.GetPtr()), 0);

            ret = component::Ciphertext(Buffer(out, outSize));
        }
        break;

        case CF_CIPHER("GMAC_128"):
        case CF_CIPHER("GMAC_192"):
        case CF_CIPHER("GMAC_256"):
        {

            CF_CHECK_NE(op.tagSize, std::nullopt);
            CF_CHECK_NE(op.aad, std::nullopt);

            outTag = util::malloc(*op.tagSize);
            const auto partsAAD = util::ToParts(ds, *op.aad);

            Gmac ctx;
            CF_CHECK_EQ(wc_AesInit(&ctx.aes, NULL, INVALID_DEVID), 0);
            CF_CHECK_EQ(wc_GmacSetKey(&ctx, op.cipher.key.GetPtr(), op.cipher.key.GetSize()), 0);
            CF_CHECK_EQ(wc_GmacUpdate(&ctx,
                        op.cipher.iv.GetPtr(),
                        op.cipher.iv.GetSize(),
                        op.aad->GetPtr(),
                        op.aad->GetSize(),
                        outTag, *op.tagSize), 0);
            wc_AesFree(&ctx.aes);

            ret = component::Ciphertext(
                    Buffer(op.cleartext.GetPtr(), op.cleartext.GetSize()),
                    Buffer(outTag, *op.tagSize));
        }
        break;
    }

end:
    util::free(out);
    util::free(outTag);

    wolfCrypt_detail::UnsetGlobalDs();

    return ret;
}

std::optional<component::Cleartext> wolfCrypt::OpSymmetricDecrypt(operation::SymmetricDecrypt& op) {
    std::optional<component::Cleartext> ret = std::nullopt;
    Datasource ds(op.modifier.GetPtr(), op.modifier.GetSize());
    wolfCrypt_detail::SetGlobalDs(&ds);

    uint8_t* in = nullptr;
    uint8_t* out = nullptr;

    switch ( op.cipher.cipherType.Get() ) {
        case CF_CIPHER("AES_128_CBC"):
        case CF_CIPHER("AES_192_CBC"):
        case CF_CIPHER("AES_256_CBC"):
        {
            Aes ctx;

            switch ( op.cipher.cipherType.Get() ) {
                case CF_CIPHER("AES_128_CBC"):
                    CF_CHECK_EQ(op.cipher.key.GetSize(), 16);
                    break;
                case CF_CIPHER("AES_192_CBC"):
                    CF_CHECK_EQ(op.cipher.key.GetSize(), 24);
                    break;
                case CF_CIPHER("AES_256_CBC"):
                    CF_CHECK_EQ(op.cipher.key.GetSize(), 32);
                    break;
            }

            CF_CHECK_EQ(op.cipher.iv.GetSize(), 16);

            out = util::malloc(op.ciphertext.GetSize());

            CF_CHECK_EQ(wc_AesInit(&ctx, nullptr, INVALID_DEVID), 0);
            CF_CHECK_EQ(wc_AesSetKey(&ctx, op.cipher.key.GetPtr(), op.cipher.key.GetSize(), op.cipher.iv.GetPtr(), AES_DECRYPTION), 0);
            CF_CHECK_EQ(wc_AesCbcDecrypt(&ctx, out, op.ciphertext.GetPtr(), op.ciphertext.GetSize()), 0);

            const auto unpaddedCleartext = util::Pkcs7Unpad( std::vector<uint8_t>(out, out + op.ciphertext.GetSize()), AES_BLOCK_SIZE );
            CF_CHECK_NE(unpaddedCleartext, std::nullopt);
            ret = component::Cleartext(Buffer(*unpaddedCleartext));
        }
        break;

        case CF_CIPHER("CAMELLIA_128_CBC"):
        case CF_CIPHER("CAMELLIA_192_CBC"):
        case CF_CIPHER("CAMELLIA_256_CBC"):
        {
            Camellia ctx;

            switch ( op.cipher.cipherType.Get() ) {
                case CF_CIPHER("CAMELLIA_128_CBC"):
                    CF_CHECK_EQ(op.cipher.key.GetSize(), 16);
                    break;
                case CF_CIPHER("CAMELLIA_192_CBC"):
                    CF_CHECK_EQ(op.cipher.key.GetSize(), 24);
                    break;
                case CF_CIPHER("CAMELLIA_256_CBC"):
                    CF_CHECK_EQ(op.cipher.key.GetSize(), 32);
                    break;
            }

            CF_CHECK_EQ(op.cipher.iv.GetSize(), 16);

            out = util::malloc(op.ciphertext.GetSize());

            CF_CHECK_EQ(wc_CamelliaSetKey(
                        &ctx,
                        op.cipher.key.GetPtr(),
                        op.cipher.key.GetSize(),
                        op.cipher.iv.GetPtr()), 0);
            CF_CHECK_EQ(wc_CamelliaCbcDecrypt(&ctx, out, op.ciphertext.GetPtr(), op.ciphertext.GetSize()), 0);

            const auto unpaddedCleartext = util::Pkcs7Unpad( std::vector<uint8_t>(out, out + op.ciphertext.GetSize()), CAMELLIA_BLOCK_SIZE );
            CF_CHECK_NE(unpaddedCleartext, std::nullopt);
            ret = component::Cleartext(Buffer(*unpaddedCleartext));
        }
        break;

        case CF_CIPHER("AES_128_GCM"):
        case CF_CIPHER("AES_192_GCM"):
        case CF_CIPHER("AES_256_GCM"):
        {
            Aes ctx;

            switch ( op.cipher.cipherType.Get() ) {
                case CF_CIPHER("AES_128_GCM"):
                    CF_CHECK_EQ(op.cipher.key.GetSize(), 16);
                    break;
                case CF_CIPHER("AES_192_GCM"):
                    CF_CHECK_EQ(op.cipher.key.GetSize(), 24);
                    break;
                case CF_CIPHER("AES_256_GCM"):
                    CF_CHECK_EQ(op.cipher.key.GetSize(), 32);
                    break;
            }

            CF_CHECK_NE(op.aad, std::nullopt);
            CF_CHECK_NE(op.tag, std::nullopt);

            out = util::malloc(op.ciphertext.GetSize());

            CF_CHECK_EQ(wc_AesInit(&ctx, nullptr, INVALID_DEVID), 0);
            CF_CHECK_EQ(wc_AesGcmSetKey(&ctx, op.cipher.key.GetPtr(), op.cipher.key.GetSize()), 0);
            CF_CHECK_EQ(wc_AesGcmDecrypt(
                        &ctx,
                        out,
                        op.ciphertext.GetPtr(),
                        op.ciphertext.GetSize(),
                        op.cipher.iv.GetPtr(),
                        op.cipher.iv.GetSize(),
                        op.tag->GetPtr(),
                        op.tag->GetSize(),
                        op.aad->GetPtr(),
                        op.aad->GetSize()), 0);

            ret = component::Cleartext(Buffer(out, op.ciphertext.GetSize()));
        }
        break;

        case CF_CIPHER("AES_128_CCM"):
        case CF_CIPHER("AES_192_CCM"):
        case CF_CIPHER("AES_256_CCM"):
        {
            Aes ctx;

            switch ( op.cipher.cipherType.Get() ) {
                case CF_CIPHER("AES_128_CCM"):
                    CF_CHECK_EQ(op.cipher.key.GetSize(), 16);
                    break;
                case CF_CIPHER("AES_192_CCM"):
                    CF_CHECK_EQ(op.cipher.key.GetSize(), 24);
                    break;
                case CF_CIPHER("AES_256_CCM"):
                    CF_CHECK_EQ(op.cipher.key.GetSize(), 32);
                    break;
            }

            CF_CHECK_NE(op.aad, std::nullopt);
            CF_CHECK_NE(op.tag, std::nullopt);

            out = util::malloc(op.ciphertext.GetSize());

            CF_CHECK_EQ(wc_AesInit(&ctx, nullptr, INVALID_DEVID), 0);
            CF_CHECK_EQ(wc_AesCcmSetKey(&ctx, op.cipher.key.GetPtr(), op.cipher.key.GetSize()), 0);
            CF_CHECK_EQ(wc_AesCcmDecrypt(
                        &ctx,
                        out,
                        op.ciphertext.GetPtr(),
                        op.ciphertext.GetSize(),
                        op.cipher.iv.GetPtr(),
                        op.cipher.iv.GetSize(),
                        op.tag->GetPtr(),
                        op.tag->GetSize(),
                        op.aad->GetPtr(),
                        op.aad->GetSize()), 0);

            ret = component::Cleartext(Buffer(out, op.ciphertext.GetSize()));
        }
        break;

        case CF_CIPHER("CHACHA20_POLY1305"):
        {
            CF_CHECK_NE(op.tag, std::nullopt);
            CF_CHECK_EQ(op.tag->GetSize(), CHACHA20_POLY1305_AEAD_AUTHTAG_SIZE);
            CF_CHECK_EQ(op.cipher.key.GetSize(), CHACHA20_POLY1305_AEAD_KEYSIZE);
            CF_CHECK_EQ(op.cipher.iv.GetSize(), CHACHA20_POLY1305_AEAD_IV_SIZE);
            CF_CHECK_NE(op.aad, std::nullopt);

            out = util::malloc(op.ciphertext.GetSize());

            bool oneShot = true;
            try {
                oneShot = ds.Get<bool>();
            } catch ( ... ) { }

            if ( oneShot == true ) {
                CF_CHECK_EQ(wc_ChaCha20Poly1305_Decrypt(
                            op.cipher.key.GetPtr(),
                            op.cipher.iv.GetPtr(),
                            op.aad->GetPtr(),
                            op.aad->GetSize(),
                            op.ciphertext.GetPtr(),
                            op.ciphertext.GetSize(),
                            op.tag->GetPtr(),
                            out), 0);
            } else {
                ChaChaPoly_Aead aead;

                CF_CHECK_EQ(wc_ChaCha20Poly1305_Init(&aead, op.cipher.key.GetPtr(), op.cipher.iv.GetPtr(), 0), 0);

                {
                    const auto partsAAD = util::ToParts(ds, *op.aad);
                    for (const auto& part : partsAAD) {
                        CF_CHECK_EQ(wc_ChaCha20Poly1305_UpdateAad(&aead, part.first, part.second), 0);
                    }
                }

                {
                    const auto partsData = util::ToParts(ds, op.ciphertext);
                    size_t pos = 0;
                    for (const auto& part : partsData) {
                        CF_CHECK_EQ(wc_ChaCha20Poly1305_UpdateData(&aead, part.first, out + pos, part.second), 0);
                        pos += part.second;
                    }

                }

                {
                    uint8_t outTag[CHACHA20_POLY1305_AEAD_AUTHTAG_SIZE];
                    CF_CHECK_EQ(wc_ChaCha20Poly1305_Final(&aead, outTag), 0);
                    CF_CHECK_EQ(wc_ChaCha20Poly1305_CheckTag(outTag, op.tag->GetPtr()), 0);
                }
            }

            ret = component::Cleartext(Buffer(out, op.ciphertext.GetSize()));
        }
        break;

#if defined(HAVE_XCHACHA)
        case CF_CIPHER("XCHACHA20_POLY1305"):
        {
            const size_t inSize = op.ciphertext.GetSize() + CHACHA20_POLY1305_AEAD_AUTHTAG_SIZE;
            CF_CHECK_NE(op.tag, std::nullopt);
            CF_CHECK_EQ(op.tag->GetSize(), CHACHA20_POLY1305_AEAD_AUTHTAG_SIZE);
            CF_CHECK_NE(op.aad, std::nullopt);

            /* Concatenate ciphertext + tag */
            in = util::malloc(inSize);
            if ( op.ciphertext.GetSize() ) {
                memcpy(in, op.ciphertext.GetPtr(), op.ciphertext.GetSize());
            }
            memcpy(in + op.ciphertext.GetSize(), op.tag->GetPtr(), op.tag->GetSize());

            out = util::malloc(op.cleartextSize);

            CF_CHECK_EQ(wc_XChaCha20Poly1305_Decrypt(
                        out, op.cleartextSize,
                        in, inSize,
                        op.aad->GetPtr(), op.aad->GetSize(),
                        op.cipher.iv.GetPtr(), op.cipher.iv.GetSize(),
                        op.cipher.key.GetPtr(), op.cipher.key.GetSize()), 0);
            ret = component::Cleartext(Buffer(out, op.ciphertext.GetSize()));
        }
        break;
#endif

        case CF_CIPHER("AES_128_CTR"):
        case CF_CIPHER("AES_192_CTR"):
        case CF_CIPHER("AES_256_CTR"):
        {
            Aes ctx;
            util::Multipart parts;
            size_t outIdx = 0;

            switch ( op.cipher.cipherType.Get() ) {
                case CF_CIPHER("AES_128_CTR"):
                    CF_CHECK_EQ(op.cipher.key.GetSize(), 16);
                    break;
                case CF_CIPHER("AES_192_CTR"):
                    CF_CHECK_EQ(op.cipher.key.GetSize(), 24);
                    break;
                case CF_CIPHER("AES_256_CTR"):
                    CF_CHECK_EQ(op.cipher.key.GetSize(), 32);
                    break;
            }

            CF_CHECK_EQ(op.ciphertext.GetSize() % 16, 0);
            CF_CHECK_EQ(op.cipher.iv.GetSize(), 16);
            CF_CHECK_GT(op.cipher.key.GetSize(), 0);

            out = util::malloc(op.ciphertext.GetSize());

            CF_CHECK_EQ(wc_AesInit(&ctx, nullptr, INVALID_DEVID), 0);
            CF_CHECK_EQ(wc_AesSetKeyDirect(&ctx, op.cipher.key.GetPtr(), op.cipher.key.GetSize(), op.cipher.iv.GetPtr(), AES_ENCRYPTION), 0);

            parts = util::ToParts(ds, op.ciphertext);
            for (const auto& part : parts) {
                CF_CHECK_EQ(wc_AesCtrEncrypt(&ctx, out + outIdx, part.first, part.second), 0);
                outIdx += part.second;
            }

            ret = component::Cleartext(Buffer(out, op.ciphertext.GetSize()));
        }
        break;

        case CF_CIPHER("AES_128_ECB"):
        case CF_CIPHER("AES_192_ECB"):
        case CF_CIPHER("AES_256_ECB"):
        {
#if defined(HAVE_AES_ECB)
            Aes ctx;

            switch ( op.cipher.cipherType.Get() ) {
                case CF_CIPHER("AES_128_ECB"):
                    CF_CHECK_EQ(op.cipher.key.GetSize(), 16);
                    break;
                case CF_CIPHER("AES_192_ECB"):
                    CF_CHECK_EQ(op.cipher.key.GetSize(), 24);
                    break;
                case CF_CIPHER("AES_256_ECB"):
                    CF_CHECK_EQ(op.cipher.key.GetSize(), 32);
                    break;
            }

            CF_CHECK_EQ(op.ciphertext.GetSize() % 16, 0);
            CF_CHECK_EQ(op.cipher.iv.GetSize(), 16);
            CF_CHECK_GT(op.cipher.key.GetSize(), 0);

            out = util::malloc(op.ciphertext.GetSize());

            CF_CHECK_EQ(wc_AesInit(&ctx, nullptr, INVALID_DEVID), 0);
            CF_CHECK_EQ(wc_AesSetKeyDirect(&ctx, op.cipher.key.GetPtr(), op.cipher.key.GetSize(), op.cipher.iv.GetPtr(), AES_DECRYPTION), 0);

            /* Note: wc_AesEcbDecrypt does not support streaming */
            CF_CHECK_EQ(wc_AesEcbDecrypt(&ctx, out, op.ciphertext.GetPtr(), op.ciphertext.GetSize()), 0);

            ret = component::Cleartext(Buffer(out, op.ciphertext.GetSize()));
#endif
        }
        break;

        case CF_CIPHER("HC128"):
        {
            HC128 ctx;

            CF_CHECK_EQ(op.cipher.key.GetSize(), 16);
            CF_CHECK_EQ(op.cipher.iv.GetSize(), 16);

            out = util::malloc(op.ciphertext.GetSize());

            CF_CHECK_EQ(wc_Hc128_SetKey(&ctx, op.cipher.key.GetPtr(), op.cipher.iv.GetPtr()), 0);
            CF_CHECK_EQ(wc_Hc128_Process(&ctx, out, op.ciphertext.GetPtr(), op.ciphertext.GetSize()), 0);

            ret = component::Cleartext(Buffer(out, op.ciphertext.GetSize()));
        }
        break;

        case CF_CIPHER("AES_128_XTS"):
        case CF_CIPHER("AES_192_XTS"):
        case CF_CIPHER("AES_256_XTS"):
        {
            XtsAes ctx;

            switch ( op.cipher.cipherType.Get() ) {
                case CF_CIPHER("AES_128_XTS"):
                    CF_CHECK_EQ(op.cipher.key.GetSize(), 16);
                    break;
                case CF_CIPHER("AES_192_XTS"):
                    CF_CHECK_EQ(op.cipher.key.GetSize(), 24);
                    break;
                case CF_CIPHER("AES_256_XTS"):
                    CF_CHECK_EQ(op.cipher.key.GetSize(), 32);
                    break;
            }

            CF_CHECK_EQ(op.ciphertext.GetSize() % 16, 0);

            out = util::malloc(op.ciphertext.GetSize());

            CF_CHECK_EQ(wc_AesXtsSetKey(&ctx, op.cipher.key.GetPtr(), op.cipher.key.GetSize(), AES_DECRYPTION, nullptr, INVALID_DEVID), 0);
            CF_CHECK_EQ(wc_AesXtsDecrypt(&ctx, out, op.ciphertext.GetPtr(), op.ciphertext.GetSize(), op.cipher.iv.GetPtr(), op.cipher.iv.GetSize()), 0);

            ret = component::Cleartext(Buffer(out, op.ciphertext.GetSize()));
        }
        break;

        case CF_CIPHER("AES_128_CFB"):
        case CF_CIPHER("AES_192_CFB"):
        case CF_CIPHER("AES_256_CFB"):
        {
            Aes ctx;
            util::Multipart parts;
            size_t outIdx = 0;

            switch ( op.cipher.cipherType.Get() ) {
                case CF_CIPHER("AES_128_CFB"):
                    CF_CHECK_EQ(op.cipher.key.GetSize(), 16);
                    break;
                case CF_CIPHER("AES_192_CFB"):
                    CF_CHECK_EQ(op.cipher.key.GetSize(), 24);
                    break;
                case CF_CIPHER("AES_256_CFB"):
                    CF_CHECK_EQ(op.cipher.key.GetSize(), 32);
                    break;
            }

            CF_CHECK_EQ(op.ciphertext.GetSize() % 16, 0);
            CF_CHECK_EQ(op.cipher.iv.GetSize(), 16);
            CF_CHECK_GT(op.cipher.key.GetSize(), 0);

            out = util::malloc(op.ciphertext.GetSize());

            CF_CHECK_EQ(wc_AesInit(&ctx, nullptr, INVALID_DEVID), 0);
            CF_CHECK_EQ(wc_AesSetKeyDirect(&ctx, op.cipher.key.GetPtr(), op.cipher.key.GetSize(), op.cipher.iv.GetPtr(), AES_ENCRYPTION), 0);

            parts = util::ToParts(ds, op.ciphertext);
            for (const auto& part : parts) {
                CF_CHECK_EQ(wc_AesCfbDecrypt(&ctx, out + outIdx, part.first, part.second), 0);
                outIdx += part.second;
            }

            ret = component::Cleartext(Buffer(out, op.ciphertext.GetSize()));
        }
        break;

        case CF_CIPHER("AES_128_CFB1"):
        case CF_CIPHER("AES_192_CFB1"):
        case CF_CIPHER("AES_256_CFB1"):
        {
            Aes ctx;
            util::Multipart parts;
            size_t outIdx = 0;

            switch ( op.cipher.cipherType.Get() ) {
                case CF_CIPHER("AES_128_CFB1"):
                    CF_CHECK_EQ(op.cipher.key.GetSize(), 16);
                    break;
                case CF_CIPHER("AES_192_CFB1"):
                    CF_CHECK_EQ(op.cipher.key.GetSize(), 24);
                    break;
                case CF_CIPHER("AES_256_CFB1"):
                    CF_CHECK_EQ(op.cipher.key.GetSize(), 32);
                    break;
            }

            CF_CHECK_EQ(op.ciphertext.GetSize() % 16, 0);
            CF_CHECK_EQ(op.cipher.iv.GetSize(), 16);
            CF_CHECK_GT(op.cipher.key.GetSize(), 0);

            out = util::malloc(op.ciphertext.GetSize());

            CF_CHECK_EQ(wc_AesInit(&ctx, nullptr, INVALID_DEVID), 0);
            CF_CHECK_EQ(wc_AesSetKeyDirect(&ctx, op.cipher.key.GetPtr(), op.cipher.key.GetSize(), op.cipher.iv.GetPtr(), AES_ENCRYPTION), 0);

            parts = util::ToParts(ds, op.ciphertext);
            for (const auto& part : parts) {
                CF_CHECK_EQ(wc_AesCfb1Decrypt(&ctx, out + outIdx, part.first, part.second * 8), 0);
                outIdx += part.second;
            }

            ret = component::Cleartext(Buffer(out, op.ciphertext.GetSize()));
        }
        break;

        case CF_CIPHER("AES_128_CFB8"):
        case CF_CIPHER("AES_192_CFB8"):
        case CF_CIPHER("AES_256_CFB8"):
        {
            Aes ctx;
            util::Multipart parts;
            size_t outIdx = 0;

            switch ( op.cipher.cipherType.Get() ) {
                case CF_CIPHER("AES_128_CFB8"):
                    CF_CHECK_EQ(op.cipher.key.GetSize(), 16);
                    break;
                case CF_CIPHER("AES_192_CFB8"):
                    CF_CHECK_EQ(op.cipher.key.GetSize(), 24);
                    break;
                case CF_CIPHER("AES_256_CFB8"):
                    CF_CHECK_EQ(op.cipher.key.GetSize(), 32);
                    break;
            }

            CF_CHECK_EQ(op.ciphertext.GetSize() % 16, 0);
            CF_CHECK_EQ(op.cipher.iv.GetSize(), 16);
            CF_CHECK_GT(op.cipher.key.GetSize(), 0);

            out = util::malloc(op.ciphertext.GetSize());

            CF_CHECK_EQ(wc_AesInit(&ctx, nullptr, INVALID_DEVID), 0);
            CF_CHECK_EQ(wc_AesSetKeyDirect(&ctx, op.cipher.key.GetPtr(), op.cipher.key.GetSize(), op.cipher.iv.GetPtr(), AES_ENCRYPTION), 0);

            parts = util::ToParts(ds, op.ciphertext);
            for (const auto& part : parts) {
                CF_CHECK_EQ(wc_AesCfb8Decrypt(&ctx, out + outIdx, part.first, part.second), 0);
                outIdx += part.second;
            }

            ret = component::Cleartext(Buffer(out, op.ciphertext.GetSize()));
        }
        break;

        case CF_CIPHER("AES_128_OFB"):
        case CF_CIPHER("AES_192_OFB"):
        case CF_CIPHER("AES_256_OFB"):
        {
            Aes ctx;
            util::Multipart parts;
            size_t outIdx = 0;

            switch ( op.cipher.cipherType.Get() ) {
                case CF_CIPHER("AES_128_OFB"):
                    CF_CHECK_EQ(op.cipher.key.GetSize(), 16);
                    break;
                case CF_CIPHER("AES_192_OFB"):
                    CF_CHECK_EQ(op.cipher.key.GetSize(), 24);
                    break;
                case CF_CIPHER("AES_256_OFB"):
                    CF_CHECK_EQ(op.cipher.key.GetSize(), 32);
                    break;
            }

            CF_CHECK_EQ(op.ciphertext.GetSize() % 16, 0);
            CF_CHECK_EQ(op.cipher.iv.GetSize(), 16);
            CF_CHECK_GT(op.cipher.key.GetSize(), 0);

            out = util::malloc(op.ciphertext.GetSize());

            CF_CHECK_EQ(wc_AesInit(&ctx, nullptr, INVALID_DEVID), 0);
            CF_CHECK_EQ(wc_AesSetKeyDirect(&ctx, op.cipher.key.GetPtr(), op.cipher.key.GetSize(), op.cipher.iv.GetPtr(), AES_ENCRYPTION), 0);

            parts = util::ToParts(ds, op.ciphertext);
            for (const auto& part : parts) {
                CF_CHECK_EQ(wc_AesOfbDecrypt(&ctx, out + outIdx, part.first, part.second), 0);
                outIdx += part.second;
            }

            ret = component::Cleartext(Buffer(out, op.ciphertext.GetSize()));
        }
        break;

        case CF_CIPHER("RC4"):
        {
            Arc4 ctx;

            out = util::malloc(op.ciphertext.GetSize());

            CF_CHECK_EQ(wc_Arc4Init(&ctx, NULL, INVALID_DEVID), 0);
            CF_CHECK_EQ(wc_Arc4SetKey(
                        &ctx,
                        op.cipher.key.GetPtr(),
                        op.cipher.key.GetSize()), 0);
            CF_CHECK_EQ(wc_Arc4Process(&ctx, out, op.ciphertext.GetPtr(), op.ciphertext.GetSize()), 0);

            ret = component::Cleartext(Buffer(out, op.ciphertext.GetSize()));
        }
        break;

        case CF_CIPHER("RABBIT"):
        {
            Rabbit ctx;

            CF_CHECK_EQ(op.cipher.key.GetSize(), 16);
            CF_CHECK_EQ(op.cipher.iv.GetSize(), 8);

            out = util::malloc(op.ciphertext.GetSize());

            CF_CHECK_EQ(wc_RabbitSetKey(
                        &ctx,
                        op.cipher.key.GetPtr(),
                        op.cipher.iv.GetPtr()), 0);
            CF_CHECK_EQ(wc_RabbitProcess(&ctx, out, op.ciphertext.GetPtr(), op.ciphertext.GetSize()), 0);

            ret = component::Cleartext(Buffer(out, op.ciphertext.GetSize()));
        }
        break;

        case CF_CIPHER("CHACHA20"):
        {
            ChaCha ctx;
            util::Multipart parts;
            size_t outIdx = 0;

            CF_CHECK_EQ(op.cipher.iv.GetSize(), CHACHA_IV_BYTES);

            out = util::malloc(op.ciphertext.GetSize());

            CF_CHECK_EQ(wc_Chacha_SetKey(&ctx, op.cipher.key.GetPtr(), op.cipher.key.GetSize()), 0);
            CF_CHECK_EQ(wc_Chacha_SetIV(&ctx, op.cipher.iv.GetPtr(), 0), 0);

            parts = util::ToParts(ds, op.ciphertext);
            for (const auto& part : parts) {
                CF_CHECK_EQ(wc_Chacha_Process(&ctx, out + outIdx, part.first, part.second), 0);
                outIdx += part.second;
            }

            ret = component::Cleartext(Buffer(out, op.ciphertext.GetSize()));
        }
        break;

        case CF_CIPHER("DES_CBC"):
        {
            Des ctx;

            CF_CHECK_EQ(op.cipher.key.GetSize(), 8);
            CF_CHECK_EQ(op.cipher.iv.GetSize(), 8);

            out = util::malloc(op.ciphertext.GetSize());

            CF_CHECK_EQ(wc_Des_SetKey(&ctx, op.cipher.key.GetPtr(), op.cipher.iv.GetPtr(), DES_DECRYPTION), 0);
            CF_CHECK_EQ(wc_Des_CbcDecrypt(&ctx, out, op.ciphertext.GetPtr(), op.ciphertext.GetSize()), 0);

            const auto unpaddedCleartext = util::Pkcs7Unpad( std::vector<uint8_t>(out, out + op.ciphertext.GetSize()), DES_BLOCK_SIZE );
            CF_CHECK_NE(unpaddedCleartext, std::nullopt);
            ret = component::Cleartext(Buffer(*unpaddedCleartext));
        }
        break;

        case CF_CIPHER("DES3_CBC"):
        {
            Des3 ctx;

            CF_CHECK_EQ(op.cipher.key.GetSize(), 24);
            CF_CHECK_EQ(op.cipher.iv.GetSize(), 24);

            out = util::malloc(op.ciphertext.GetSize());

            CF_CHECK_EQ(wc_Des3_SetKey(&ctx, op.cipher.key.GetPtr(), op.cipher.iv.GetPtr(), DES_DECRYPTION), 0);
            CF_CHECK_EQ(wc_Des3_CbcDecrypt(&ctx, out, op.ciphertext.GetPtr(), op.ciphertext.GetSize()), 0);

            const auto unpaddedCleartext = util::Pkcs7Unpad( std::vector<uint8_t>(out, out + op.ciphertext.GetSize()), DES_BLOCK_SIZE );
            CF_CHECK_NE(unpaddedCleartext, std::nullopt);
            ret = component::Cleartext(Buffer(*unpaddedCleartext));
        }
        break;

        case CF_CIPHER("IDEA_CBC"):
        {
            Idea ctx;

            CF_CHECK_EQ(op.cipher.iv.GetSize(), IDEA_BLOCK_SIZE);

            out = util::malloc(op.ciphertext.GetSize());

            CF_CHECK_EQ(wc_IdeaSetKey(&ctx, op.cipher.key.GetPtr(), op.cipher.key.GetSize(), op.cipher.iv.GetPtr(), IDEA_DECRYPTION), 0);
            CF_CHECK_EQ(wc_IdeaCbcDecrypt(&ctx, out, op.ciphertext.GetPtr(), op.ciphertext.GetSize()), 0);

            const auto unpaddedCleartext = util::Pkcs7Unpad( std::vector<uint8_t>(out, out + op.ciphertext.GetSize()), IDEA_BLOCK_SIZE );
            CF_CHECK_NE(unpaddedCleartext, std::nullopt);
            ret = component::Cleartext(Buffer(*unpaddedCleartext));
        }
        break;

        case CF_CIPHER("DES_ECB"):
        {
#if defined(WOLFSSL_DES_ECB)
            Des ctx;

            CF_CHECK_EQ(op.cipher.key.GetSize(), 8);
            CF_CHECK_EQ(op.cipher.iv.GetSize(), 8);
            CF_CHECK_EQ(op.ciphertext.GetSize() % 8, 0);

            out = util::malloc(op.ciphertext.GetSize());

            CF_CHECK_EQ(wc_Des_SetKey(&ctx, op.cipher.key.GetPtr(), op.cipher.iv.GetPtr(), DES_DECRYPTION), 0);
            CF_CHECK_EQ(wc_Des_EcbDecrypt(&ctx, out, op.ciphertext.GetPtr(), op.ciphertext.GetSize()), 0);

            ret = component::Cleartext(Buffer(out, op.ciphertext.GetSize()));
#endif
        }
        break;

        case CF_CIPHER("AES_128_WRAP"):
        case CF_CIPHER("AES_192_WRAP"):
        case CF_CIPHER("AES_256_WRAP"):
        {
            int outSize;
            CF_CHECK_EQ(op.cipher.iv.GetSize(), KEYWRAP_BLOCK_SIZE);

            out = util::malloc(op.cleartextSize);

            CF_CHECK_GTE(outSize = wc_AesKeyUnWrap(
                        op.cipher.key.GetPtr(), op.cipher.key.GetSize(),
                        op.ciphertext.GetPtr(), op.ciphertext.GetSize(),
                        out, op.cleartextSize,
                        op.cipher.iv.GetPtr()), 0);

            ret = component::Cleartext(Buffer(out, outSize));
        }
        break;

        case CF_CIPHER("GMAC_128"):
        case CF_CIPHER("GMAC_192"):
        case CF_CIPHER("GMAC_256"):
        {
            CF_CHECK_NE(op.tag, std::nullopt);
            CF_CHECK_NE(op.aad, std::nullopt);

            CF_CHECK_EQ(wc_GmacVerify(
                        op.cipher.key.GetPtr(),
                        op.cipher.key.GetSize(),
                        op.cipher.iv.GetPtr(),
                        op.cipher.iv.GetSize(),
                        op.aad->GetPtr(),
                        op.aad->GetSize(),
                        op.tag->GetPtr(),
                        op.tag->GetSize()), 0);

            ret = component::Cleartext(Buffer(op.ciphertext.GetPtr(), op.ciphertext.GetSize()));
        }
        break;
    }

end:
    util::free(in);
    util::free(out);

    wolfCrypt_detail::UnsetGlobalDs();

    return ret;
}

std::optional<component::MAC> wolfCrypt::OpCMAC(operation::CMAC& op) {
    /* Other ciphers not supported for CMAC in wolfCrypt */
    if ( op.cipher.cipherType.Get() != CF_CIPHER("AES") ) {
        return std::nullopt;
    }

    std::optional<component::MAC> ret = std::nullopt;
    Datasource ds(op.modifier.GetPtr(), op.modifier.GetSize());
    wolfCrypt_detail::SetGlobalDs(&ds);

    Cmac ctx;
    uint8_t out[AES_BLOCK_SIZE];
    util::Multipart parts;
    uint32_t outSize = sizeof(out);

    bool useOneShot = true;

    try {
        useOneShot = ds.Get<bool>();
    } catch ( fuzzing::datasource::Datasource::OutOfData ) { }

    if ( useOneShot == true ) {
        CF_CHECK_EQ(wc_AesCmacGenerate(
                    out,
                    &outSize,
                    op.cleartext.GetPtr(),
                    op.cleartext.GetSize(),
                    op.cipher.key.GetPtr(),
                    op.cipher.key.GetSize()), 0);
    } else { /* Multi-part CMAC */

        /* Initialize */
        {
            parts = util::ToParts(ds, op.cleartext);

            CF_CHECK_EQ(wc_InitCmac(&ctx, op.cipher.key.GetPtr(), op.cipher.key.GetSize(), WC_CMAC_AES, nullptr), 0);
        }

        /* Process */
        for (const auto& part : parts) {
            CF_CHECK_EQ(wc_CmacUpdate(&ctx, part.first, part.second), 0);
        }

        /* Finalize */
        {
            CF_CHECK_EQ(wc_CmacFinal(&ctx, out, &outSize), 0);
            ret = component::MAC(out, outSize);
        }
    }

    if ( wc_AesCmacVerify(
                    out,
                    outSize,
                    op.cleartext.GetPtr(),
                    op.cleartext.GetSize(),
                    op.cipher.key.GetPtr(),
                    op.cipher.key.GetSize()) != 0 ) {
        abort();
    }

end:

    wolfCrypt_detail::UnsetGlobalDs();

    return ret;
}

std::optional<component::Key> wolfCrypt::OpKDF_PBKDF(operation::KDF_PBKDF& op) {
    std::optional<component::Key> ret = std::nullopt;
    Datasource ds(op.modifier.GetPtr(), op.modifier.GetSize());
    wolfCrypt_detail::SetGlobalDs(&ds);

    uint8_t* out = util::malloc(op.keySize);

    const auto hashType = wolfCrypt_detail::toHashType(op.digestType);

    CF_CHECK_NE(hashType, std::nullopt);

    CF_CHECK_EQ(wc_PKCS12_PBKDF(out,
                op.password.GetPtr(),
                op.password.GetSize(),
                op.salt.GetPtr(),
                op.salt.GetSize(),
                op.iterations,
                op.keySize,
                *hashType,
                1), 0);

    ret = component::Key(out, op.keySize);

end:
    util::free(out);

    wolfCrypt_detail::UnsetGlobalDs();

    return ret;
}

std::optional<component::Key> wolfCrypt::OpKDF_PBKDF1(operation::KDF_PBKDF1& op) {
    std::optional<component::Key> ret = std::nullopt;

    uint8_t* out = util::malloc(op.keySize);

    const auto hashType = wolfCrypt_detail::toHashType(op.digestType);

    CF_CHECK_NE(hashType, std::nullopt);

    CF_CHECK_EQ(
            wc_PBKDF1(
                out,
                op.password.GetPtr(),
                op.password.GetSize(),
                op.salt.GetPtr(),
                op.salt.GetSize(),
                op.iterations,
                op.keySize,
                *hashType), 0);

    CF_CHECK_NE(op.digestType.Get(), CF_DIGEST("BLAKE2B512"));
    CF_CHECK_NE(op.digestType.Get(), CF_DIGEST("BLAKE2S256"));

    ret = component::Key(out, op.keySize);

end:
    util::free(out);

    wolfCrypt_detail::UnsetGlobalDs();

    return ret;
}

std::optional<component::Key> wolfCrypt::OpKDF_PBKDF2(operation::KDF_PBKDF2& op) {
    std::optional<component::Key> ret = std::nullopt;
    Datasource ds(op.modifier.GetPtr(), op.modifier.GetSize());
    wolfCrypt_detail::SetGlobalDs(&ds);

    uint8_t* out = util::malloc(op.keySize);

    const auto hashType = wolfCrypt_detail::toHashType(op.digestType);

    CF_CHECK_NE(hashType, std::nullopt);

    CF_CHECK_EQ(
            wc_PBKDF2(
                out,
                op.password.GetPtr(),
                op.password.GetSize(),
                op.salt.GetPtr(),
                op.salt.GetSize(),
                op.iterations,
                op.keySize,
                *hashType), 0);

    CF_CHECK_NE(op.digestType.Get(), CF_DIGEST("BLAKE2B512"));
    CF_CHECK_NE(op.digestType.Get(), CF_DIGEST("BLAKE2S256"));

    ret = component::Key(out, op.keySize);

end:
    util::free(out);

    wolfCrypt_detail::UnsetGlobalDs();

    return ret;
}

std::optional<component::Key> wolfCrypt::OpKDF_SCRYPT(operation::KDF_SCRYPT& op) {
    std::optional<component::Key> ret = std::nullopt;
    Datasource ds(op.modifier.GetPtr(), op.modifier.GetSize());
    wolfCrypt_detail::SetGlobalDs(&ds);

    uint8_t* out = util::malloc(op.keySize);

    const size_t N = op.N >> 1;

    CF_CHECK_EQ(N << 1, op.N);
    CF_CHECK_GT(op.p, 0);

    CF_CHECK_EQ(wc_scrypt(
            out,
            op.password.GetPtr(),
            op.password.GetSize(),
            op.salt.GetPtr(),
            op.salt.GetSize(),
            op.N >> 1,
            op.r,
            op.p,
            op.keySize), 0);

    ret = component::Key(out, op.keySize);

end:
    util::free(out);

    wolfCrypt_detail::UnsetGlobalDs();

    return ret;
}

std::optional<component::Key> wolfCrypt::OpKDF_HKDF(operation::KDF_HKDF& op) {
    std::optional<component::Key> ret = std::nullopt;
    Datasource ds(op.modifier.GetPtr(), op.modifier.GetSize());
    wolfCrypt_detail::SetGlobalDs(&ds);

    uint8_t* out = util::malloc(op.keySize);

    auto hashType = wolfCrypt_detail::toHashType(op.digestType);

    CF_CHECK_NE(hashType, std::nullopt);

    CF_CHECK_EQ(wc_HKDF(
                *hashType,
                op.password.GetPtr(),
                op.password.GetSize(),
                op.salt.GetPtr(),
                op.salt.GetSize(),
                op.info.GetPtr(),
                op.info.GetSize(),
                out,
                op.keySize), 0);

    CF_CHECK_NE(op.digestType.Get(), CF_DIGEST("BLAKE2B512"));
    CF_CHECK_NE(op.digestType.Get(), CF_DIGEST("BLAKE2S256"));

    ret = component::Key(out, op.keySize);

end:
    util::free(out);

    wolfCrypt_detail::UnsetGlobalDs();

    return ret;
}

std::optional<component::Key> wolfCrypt::OpKDF_TLS1_PRF(operation::KDF_TLS1_PRF& op) {
    std::optional<component::Key> ret = std::nullopt;
    Datasource ds(op.modifier.GetPtr(), op.modifier.GetSize());
    wolfCrypt_detail::SetGlobalDs(&ds);

    uint8_t* out = util::malloc(op.keySize);

    CF_CHECK_EQ(op.digestType.Get(), CF_DIGEST("MD5_SHA1"));

    CF_CHECK_EQ(wc_PRF_TLSv1(out,
            op.keySize,
            op.secret.GetPtr(),
            op.secret.GetSize(),
            nullptr,
            0,
            op.seed.GetPtr(),
            op.seed.GetSize(),
            nullptr,
            INVALID_DEVID), 0);

    ret = component::Key(out, op.keySize);

end:
    util::free(out);

    wolfCrypt_detail::UnsetGlobalDs();

    return ret;
}

std::optional<component::Key> wolfCrypt::OpKDF_X963(operation::KDF_X963& op) {
    std::optional<component::Key> ret = std::nullopt;
    Datasource ds(op.modifier.GetPtr(), op.modifier.GetSize());
    wolfCrypt_detail::SetGlobalDs(&ds);

    uint8_t* out = util::malloc(op.keySize);

    auto hashType = wolfCrypt_detail::toHashType(op.digestType);

    CF_CHECK_NE(hashType, std::nullopt);

    CF_CHECK_EQ(wc_X963_KDF(
            *hashType,
            op.secret.GetPtr(),
            op.secret.GetSize(),
            op.info.GetPtr(),
            op.info.GetSize(),
            out,
            op.keySize), 0);

    ret = component::Key(out, op.keySize);

end:
    util::free(out);

    wolfCrypt_detail::UnsetGlobalDs();

    return ret;
}

namespace wolfCrypt_detail {
    std::optional<int> toCurveID(const component::CurveType& curveType) {
        static const std::map<uint64_t, int> LUT = {
            /* Reference: wolfssl/wolfcrypt/ecc.h */

            /* NIST */
            { CF_ECC_CURVE("secp192r1"), ECC_SECP192R1 },
            { CF_ECC_CURVE("secp256r1"), ECC_SECP256R1 },

            /* SECP */
            { CF_ECC_CURVE("secp112r1"), ECC_SECP112R1 },
            { CF_ECC_CURVE("secp112r2"), ECC_SECP112R2 },
            { CF_ECC_CURVE("secp128r1"), ECC_SECP128R1 },
            { CF_ECC_CURVE("secp128r2"), ECC_SECP128R2 },
            { CF_ECC_CURVE("secp160r1"), ECC_SECP160R1 },
            { CF_ECC_CURVE("secp160r2"), ECC_SECP160R2 },
            { CF_ECC_CURVE("secp224r1"), ECC_SECP224R1 },
            { CF_ECC_CURVE("secp384r1"), ECC_SECP384R1 },
            { CF_ECC_CURVE("secp521r1"), ECC_SECP521R1 },

            /* Koblitz */
            { CF_ECC_CURVE("secp160k1"), ECC_SECP160K1 },
            { CF_ECC_CURVE("secp192k1"), ECC_SECP192K1 },
            { CF_ECC_CURVE("secp224k1"), ECC_SECP224K1 },
            { CF_ECC_CURVE("secp256k1"), ECC_SECP256K1 },

            /* Brainpool */
            { CF_ECC_CURVE("brainpool160r1"), ECC_BRAINPOOLP160R1 },
            { CF_ECC_CURVE("brainpool192r1"), ECC_BRAINPOOLP192R1 },
            { CF_ECC_CURVE("brainpool224r1"), ECC_BRAINPOOLP224R1 },
            { CF_ECC_CURVE("brainpool256r1"), ECC_BRAINPOOLP256R1 },
            { CF_ECC_CURVE("brainpool320r1"), ECC_BRAINPOOLP320R1 },
            { CF_ECC_CURVE("brainpool384r1"), ECC_BRAINPOOLP384R1 },
            { CF_ECC_CURVE("brainpool512r1"), ECC_BRAINPOOLP512R1 },

            /* ANSI X9.62 */
            { CF_ECC_CURVE("x962_p192v2"), ECC_PRIME192V2 },
            { CF_ECC_CURVE("x962_p192v3"), ECC_PRIME192V3 },
            { CF_ECC_CURVE("x962_p239v1"), ECC_PRIME239V1 },
            { CF_ECC_CURVE("x962_p239v2"), ECC_PRIME239V2 },
            { CF_ECC_CURVE("x962_p239v3"), ECC_PRIME239V3 },
        };

        if ( LUT.find(curveType.Get()) == LUT.end() ) {
            return std::nullopt;
        }

        return LUT.at(curveType.Get());
    }
}

std::optional<component::ECC_PublicKey> wolfCrypt::OpECC_PrivateToPublic(operation::ECC_PrivateToPublic& op) {
    if ( op.curveType.Get() == CF_ECC_CURVE("x25519") ) {
        return wolfCrypt_detail::OpECC_PrivateToPublic_Curve25519(op);
    } else if ( op.curveType.Get() == CF_ECC_CURVE("x448") ) {
        return wolfCrypt_detail::OpECC_PrivateToPublic_Curve448(op);
    } else if ( op.curveType.Get() == CF_ECC_CURVE("ed25519") ) {
        return wolfCrypt_detail::OpECC_PrivateToPublic_Ed25519(op);
    } else if ( op.curveType.Get() == CF_ECC_CURVE("ed448") ) {
        return wolfCrypt_detail::OpECC_PrivateToPublic_Ed448(op);
    } else {
        return wolfCrypt_detail::OpECC_PrivateToPublic_Generic(op);
    }
}

std::optional<component::ECC_KeyPair> wolfCrypt::OpECC_GenerateKeyPair(operation::ECC_GenerateKeyPair& op) {
    std::optional<component::ECC_KeyPair> ret = std::nullopt;
    Datasource ds(op.modifier.GetPtr(), op.modifier.GetSize());
    wolfCrypt_detail::SetGlobalDs(&ds);

    std::optional<int> curveID;
    ecc_key* key = nullptr;
    std::optional<std::string> priv_str, pub_x_str, pub_y_str;

    /* Initialize */
    {
        CF_CHECK_NE(curveID = wolfCrypt_detail::toCurveID(op.curveType), std::nullopt);

        CF_CHECK_NE(key = wc_ecc_key_new(nullptr), nullptr);
    }

    /* Process */
    {
        CF_CHECK_EQ(wc_ecc_make_key_ex(&wolfCrypt_detail::rng, 0, key, *curveID), 0);

        {
            wolfCrypt_bignum::Bignum priv(&key->k, ds);
            wolfCrypt_bignum::Bignum pub_x(key->pubkey.x, ds);
            wolfCrypt_bignum::Bignum pub_y(key->pubkey.y, ds);

            CF_CHECK_NE(priv_str = priv.ToDecString(), std::nullopt);
            CF_CHECK_NE(pub_x_str = pub_x.ToDecString(), std::nullopt);
            CF_CHECK_NE(pub_y_str = pub_y.ToDecString(), std::nullopt);
        }
    }

    /* Finalize */
    {
        ret = {
            std::string(*priv_str),
            { std::string(*pub_x_str), std::string(*pub_y_str) }
        };
    }
end:
    /* noret */ wc_ecc_key_free(key);

    wolfCrypt_detail::UnsetGlobalDs();

    return ret;
}

<<<<<<< HEAD

std::optional<component::DH_KeyPair> wolfCrypt::OpDH_GenerateKeyPair(operation::DH_GenerateKeyPair& op) {
    std::optional<component::DH_KeyPair> ret = std::nullopt;
    Datasource ds(op.modifier.GetPtr(), op.modifier.GetSize());
    wolfCrypt_detail::SetGlobalDs(&ds);

    DhKey key;
    uint8_t priv_bytes[8192];
    uint8_t pub_bytes[8192];
    word32 privSz = sizeof(priv_bytes), pubSz = sizeof(pub_bytes);
    std::optional<std::vector<uint8_t>> prime;
    std::optional<std::vector<uint8_t>> base;

    memset(&key, 0, sizeof(key));

    /* Prevent timeouts if wolfCrypt is compiled with --disable-fastmath */
#if !defined(USE_FAST_MATH) && !defined(WOLFSSL_SP_MATH)
    CF_CHECK_LT(op.prime.GetSize(), 200);
    CF_CHECK_LT(op.base.GetSize(), 200);
#endif

    CF_CHECK_EQ(wc_InitDhKey(&key), 0);

    CF_CHECK_NE(prime = wolfCrypt_bignum::Bignum::ToBin(ds, op.prime), std::nullopt);
    CF_CHECK_NE(base = wolfCrypt_bignum::Bignum::ToBin(ds, op.base), std::nullopt);
    CF_CHECK_EQ(wc_DhSetKey(&key, prime->data(), prime->size(), base->data(), base->size()), 0);

    CF_CHECK_EQ(wc_DhGenerateKeyPair(&key, &wolfCrypt_detail::rng, priv_bytes, &privSz, pub_bytes, &pubSz), 0);

    {
        std::optional<std::string> pub_str, priv_str;
        wolfCrypt_bignum::Bignum pub(ds), priv(ds);

        CF_CHECK_EQ(mp_read_unsigned_bin(pub.GetPtr(), pub_bytes, pubSz), MP_OKAY);
        CF_CHECK_EQ(mp_read_unsigned_bin(priv.GetPtr(), priv_bytes, privSz), MP_OKAY);

        CF_CHECK_NE(pub_str = pub.ToDecString(), std::nullopt);
        CF_CHECK_NE(priv_str = priv.ToDecString(), std::nullopt);

        ret = {*priv_str, *pub_str};
    }

end:
    wc_FreeDhKey(&key);
    wolfCrypt_detail::UnsetGlobalDs();

    return ret;
}

std::optional<component::Bignum> wolfCrypt::OpDH_Derive(operation::DH_Derive& op) {
    std::optional<component::Bignum> ret = std::nullopt;
    Datasource ds(op.modifier.GetPtr(), op.modifier.GetSize());
    wolfCrypt_detail::SetGlobalDs(&ds);

    DhKey key;
    uint8_t agree[8192];
    word32 agreeSz;
    std::optional<std::vector<uint8_t>> prime;
    std::optional<std::vector<uint8_t>> base;
    std::optional<std::vector<uint8_t>> priv;
    std::optional<std::vector<uint8_t>> pub;

    memset(&key, 0, sizeof(key));

    /* Prevent timeouts if wolfCrypt is compiled with --disable-fastmath */
#if !defined(USE_FAST_MATH) && !defined(WOLFSSL_SP_MATH)
    CF_CHECK_LT(op.prime.GetSize(), 200);
    CF_CHECK_LT(op.base.GetSize(), 200);
    CF_CHECK_LT(op.pub.GetSize(), 200);
    CF_CHECK_LT(op.priv.GetSize(), 200);
#endif

    CF_CHECK_EQ(wc_InitDhKey(&key), 0);

    CF_CHECK_NE(prime = wolfCrypt_bignum::Bignum::ToBin(ds, op.prime), std::nullopt);
    CF_CHECK_NE(base = wolfCrypt_bignum::Bignum::ToBin(ds, op.base), std::nullopt);
    CF_CHECK_EQ(wc_DhSetKey(&key, prime->data(), prime->size(), base->data(), base->size()), 0);

    CF_CHECK_NE(pub = wolfCrypt_bignum::Bignum::ToBin(ds, op.pub), std::nullopt);
    CF_CHECK_NE(priv = wolfCrypt_bignum::Bignum::ToBin(ds, op.priv), std::nullopt);
    CF_CHECK_EQ(wc_DhAgree(&key, agree, &agreeSz, priv->data(), priv->size(), pub->data(), pub->size()), 0);

    {
        std::optional<std::string> derived_str;
        wolfCrypt_bignum::Bignum derived(ds);
        CF_CHECK_EQ(mp_read_unsigned_bin(derived.GetPtr(), agree, agreeSz), MP_OKAY);
        CF_CHECK_NE(derived_str = derived.ToDecString(), std::nullopt);
        if ( *derived_str != "0" ) {
            ret = *derived_str;
        }
    }

end:
    wc_FreeDhKey(&key);
    wolfCrypt_detail::UnsetGlobalDs();

    return ret;
=======
std::optional<component::ECDSA_Signature> wolfCrypt::OpECDSA_Sign(operation::ECDSA_Sign& op) {
    std::optional<component::ECDSA_Signature> ret = std::nullopt;

    if ( op.curveType.Get() == CF_ECC_CURVE("ed25519") ) {
        return wolfCrypt_detail::OpECDSA_Sign_ed25519(op);
    } else if ( op.curveType.Get() == CF_ECC_CURVE("ed448") ) {
        return wolfCrypt_detail::OpECDSA_Sign_ed448(op);
    } else {
        return wolfCrypt_detail::OpECDSA_Sign_Generic(op);
    }
}

std::optional<bool> wolfCrypt::OpECDSA_Verify(operation::ECDSA_Verify& op) {
    if ( op.curveType.Get() == CF_ECC_CURVE("ed25519") ) {
        return wolfCrypt_detail::OpECDSA_Verify_ed25519(op);
    } else if ( op.curveType.Get() == CF_ECC_CURVE("ed448") ) {
        return wolfCrypt_detail::OpECDSA_Verify_ed448(op);
    } else {
        return wolfCrypt_detail::OpECDSA_Verify_Generic(op);
    }
>>>>>>> e477fe20
}

std::optional<component::Bignum> wolfCrypt::OpBignumCalc(operation::BignumCalc& op) {
    std::optional<component::Bignum> ret = std::nullopt;
    Datasource ds(op.modifier.GetPtr(), op.modifier.GetSize());
    wolfCrypt_detail::SetGlobalDs(&ds);

#if defined(CRYPTOFUZZ_WOLFCRYPT_ALLOCATION_FAILURES)
    /* If allocation failures are induced, it is expected
     * that the Bignum class will throw if initialization
     * of the mp_int variable fails. Catch these exceptions
     * and silently proceed.
     */
    try {
#endif

    std::unique_ptr<wolfCrypt_bignum::Operation> opRunner = nullptr;

    wolfCrypt_bignum::BignumCluster bn(ds,
        std::move(wolfCrypt_bignum::Bignum(ds)),
        std::move(wolfCrypt_bignum::Bignum(ds)),
        std::move(wolfCrypt_bignum::Bignum(ds)),
        std::move(wolfCrypt_bignum::Bignum(ds))
    );
    wolfCrypt_bignum::Bignum res(ds);

    CF_CHECK_EQ(res.Set("0"), true);
    CF_CHECK_EQ(bn.Set(0, op.bn0.ToString(ds)), true);
    CF_CHECK_EQ(bn.Set(1, op.bn1.ToString(ds)), true);
    CF_CHECK_EQ(bn.Set(2, op.bn2.ToString(ds)), true);
    CF_CHECK_EQ(bn.Set(3, op.bn3.ToString(ds)), true);

    switch ( op.calcOp.Get() ) {
        case    CF_CALCOP("Add(A,B)"):
            opRunner = std::make_unique<wolfCrypt_bignum::Add>();
            break;
        case    CF_CALCOP("Sub(A,B)"):
            opRunner = std::make_unique<wolfCrypt_bignum::Sub>();
            break;
        case    CF_CALCOP("Mul(A,B)"):
            opRunner = std::make_unique<wolfCrypt_bignum::Mul>();
            break;
        case    CF_CALCOP("Div(A,B)"):
            opRunner = std::make_unique<wolfCrypt_bignum::Div>();
            break;
        case    CF_CALCOP("ExpMod(A,B,C)"):
            opRunner = std::make_unique<wolfCrypt_bignum::ExpMod>();
            break;
        case    CF_CALCOP("Sqr(A)"):
            opRunner = std::make_unique<wolfCrypt_bignum::Sqr>();
            break;
        case    CF_CALCOP("GCD(A,B)"):
            opRunner = std::make_unique<wolfCrypt_bignum::GCD>();
            break;
        case    CF_CALCOP("InvMod(A,B)"):
            opRunner = std::make_unique<wolfCrypt_bignum::InvMod>();
            break;
        case    CF_CALCOP("Cmp(A,B)"):
            opRunner = std::make_unique<wolfCrypt_bignum::Cmp>();
            break;
        case    CF_CALCOP("Abs(A)"):
            opRunner = std::make_unique<wolfCrypt_bignum::Abs>();
            break;
        case    CF_CALCOP("Neg(A)"):
            opRunner = std::make_unique<wolfCrypt_bignum::Neg>();
            break;
        case    CF_CALCOP("RShift(A,B)"):
            opRunner = std::make_unique<wolfCrypt_bignum::RShift>();
            break;
        case    CF_CALCOP("LShift1(A)"):
            opRunner = std::make_unique<wolfCrypt_bignum::LShift1>();
            break;
        case    CF_CALCOP("IsNeg(A)"):
            opRunner = std::make_unique<wolfCrypt_bignum::IsNeg>();
            break;
        case    CF_CALCOP("IsEq(A,B)"):
            opRunner = std::make_unique<wolfCrypt_bignum::IsEq>();
            break;
        case    CF_CALCOP("IsZero(A)"):
            opRunner = std::make_unique<wolfCrypt_bignum::IsZero>();
            break;
        case    CF_CALCOP("IsOne(A)"):
            opRunner = std::make_unique<wolfCrypt_bignum::IsOne>();
            break;
        case    CF_CALCOP("MulMod(A,B,C)"):
            opRunner = std::make_unique<wolfCrypt_bignum::MulMod>();
            break;
        case    CF_CALCOP("AddMod(A,B,C)"):
            opRunner = std::make_unique<wolfCrypt_bignum::AddMod>();
            break;
        case    CF_CALCOP("SubMod(A,B,C)"):
            opRunner = std::make_unique<wolfCrypt_bignum::SubMod>();
            break;
        case    CF_CALCOP("SqrMod(A,B)"):
            opRunner = std::make_unique<wolfCrypt_bignum::SqrMod>();
            break;
        case    CF_CALCOP("Bit(A,B)"):
            opRunner = std::make_unique<wolfCrypt_bignum::Bit>();
            break;
        case    CF_CALCOP("CmpAbs(A,B)"):
            opRunner = std::make_unique<wolfCrypt_bignum::CmpAbs>();
            break;
        case    CF_CALCOP("SetBit(A,B)"):
            opRunner = std::make_unique<wolfCrypt_bignum::SetBit>();
            break;
        case    CF_CALCOP("LCM(A,B)"):
            opRunner = std::make_unique<wolfCrypt_bignum::LCM>();
            break;
        case    CF_CALCOP("Mod(A,B)"):
            opRunner = std::make_unique<wolfCrypt_bignum::Mod>();
            break;
        case    CF_CALCOP("IsEven(A)"):
            opRunner = std::make_unique<wolfCrypt_bignum::IsEven>();
            break;
        case    CF_CALCOP("IsOdd(A)"):
            opRunner = std::make_unique<wolfCrypt_bignum::IsOdd>();
            break;
        case    CF_CALCOP("MSB(A)"):
            opRunner = std::make_unique<wolfCrypt_bignum::MSB>();
            break;
        case    CF_CALCOP("NumBits(A)"):
            opRunner = std::make_unique<wolfCrypt_bignum::NumBits>();
            break;
        case    CF_CALCOP("Set(A)"):
            opRunner = std::make_unique<wolfCrypt_bignum::Set>();
            break;
        case    CF_CALCOP("Jacobi(A,B)"):
            opRunner = std::make_unique<wolfCrypt_bignum::Jacobi>();
            break;
        case    CF_CALCOP("Exp2(A)"):
            opRunner = std::make_unique<wolfCrypt_bignum::Exp2>();
            break;
        case    CF_CALCOP("NumLSZeroBits(A)"):
            opRunner = std::make_unique<wolfCrypt_bignum::NumLSZeroBits>();
            break;
        case    CF_CALCOP("MulAdd(A,B,C)"):
            opRunner = std::make_unique<wolfCrypt_bignum::MulAdd>();
            break;
        case    CF_CALCOP("CondSet(A,B)"):
            opRunner = std::make_unique<wolfCrypt_bignum::CondSet>();
            break;
        case    CF_CALCOP("Rand()"):
            opRunner = std::make_unique<wolfCrypt_bignum::Rand>();
            break;
    }

    CF_CHECK_NE(opRunner, nullptr);
    CF_CHECK_EQ(opRunner->Run(ds, res, bn), true);

    ret = res.ToComponentBignum();
#if defined(CRYPTOFUZZ_WOLFCRYPT_ALLOCATION_FAILURES)
    } catch ( std::exception ) { }
#endif

end:

    wolfCrypt_detail::UnsetGlobalDs();

    return ret;
}

} /* namespace module */
} /* namespace cryptofuzz */<|MERGE_RESOLUTION|>--- conflicted
+++ resolved
@@ -41,16 +41,13 @@
 
 #include <wolfssl/wolfcrypt/pwdbased.h>
 #include <wolfssl/wolfcrypt/ecc.h>
-<<<<<<< HEAD
 #include <wolfssl/wolfcrypt/curve25519.h>
 #include <wolfssl/wolfcrypt/curve448.h>
 #include <wolfssl/wolfcrypt/ed448.h>
 #include <wolfssl/wolfcrypt/ed25519.h>
 
 #include <wolfssl/wolfcrypt/dh.h>
-=======
 #include <wolfssl/wolfcrypt/asn.h>
->>>>>>> e477fe20
 }
 
 #include "bn_ops.h"
@@ -2614,8 +2611,6 @@
     return ret;
 }
 
-<<<<<<< HEAD
-
 std::optional<component::DH_KeyPair> wolfCrypt::OpDH_GenerateKeyPair(operation::DH_GenerateKeyPair& op) {
     std::optional<component::DH_KeyPair> ret = std::nullopt;
     Datasource ds(op.modifier.GetPtr(), op.modifier.GetSize());
@@ -2712,7 +2707,8 @@
     wolfCrypt_detail::UnsetGlobalDs();
 
     return ret;
-=======
+}
+
 std::optional<component::ECDSA_Signature> wolfCrypt::OpECDSA_Sign(operation::ECDSA_Sign& op) {
     std::optional<component::ECDSA_Signature> ret = std::nullopt;
 
@@ -2733,7 +2729,6 @@
     } else {
         return wolfCrypt_detail::OpECDSA_Verify_Generic(op);
     }
->>>>>>> e477fe20
 }
 
 std::optional<component::Bignum> wolfCrypt::OpBignumCalc(operation::BignumCalc& op) {
