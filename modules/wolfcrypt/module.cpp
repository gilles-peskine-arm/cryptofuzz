#include "module.h"
#include <cryptofuzz/util.h>
#include <cryptofuzz/repository.h>
#include <fuzzing/datasource/id.hpp>

#if defined(CRYPTOFUZZ_WOLFCRYPT_MMAP_FIXED)
 #if UINTPTR_MAX != 0xFFFFFFFF
  #error "CRYPTOFUZZ_WOLFCRYPT_MMAP_FIXED only supported on 32 bit"
 #endif
#endif

#if defined(CRYPTOFUZZ_WOLFCRYPT_MMAP_FIXED)
#include <sys/mman.h>
#endif

extern "C" {
#include <wolfssl/options.h>
#include <wolfssl/wolfcrypt/md2.h>
#include <wolfssl/wolfcrypt/md4.h>
#include <wolfssl/wolfcrypt/md5.h>
#include <wolfssl/wolfcrypt/ripemd.h>
#include <wolfssl/wolfcrypt/sha.h>
#include <wolfssl/wolfcrypt/sha256.h>
#include <wolfssl/wolfcrypt/sha512.h>
#include <wolfssl/wolfcrypt/sha3.h>
#include <wolfssl/wolfcrypt/blake2.h>

#include <wolfssl/wolfcrypt/aes.h>
#include <wolfssl/wolfcrypt/arc4.h>
#include <wolfssl/wolfcrypt/camellia.h>
#include <wolfssl/wolfcrypt/rabbit.h>
#include <wolfssl/wolfcrypt/chacha.h>
#include <wolfssl/wolfcrypt/chacha20_poly1305.h>
#include <wolfssl/wolfcrypt/hc128.h>
#include <wolfssl/wolfcrypt/des3.h>
#include <wolfssl/wolfcrypt/idea.h>

#include <wolfssl/wolfcrypt/hmac.h>

#include <wolfssl/wolfcrypt/cmac.h>

#include <wolfssl/wolfcrypt/pwdbased.h>
#include <wolfssl/wolfcrypt/ecc.h>
}

#include "bn_ops.h"

namespace cryptofuzz {
namespace module {

namespace wolfCrypt_detail {
    static WC_RNG rng;

#if defined(CRYPTOFUZZ_WOLFCRYPT_ALLOCATION_FAILURES) || defined(CRYPTOFUZZ_WOLFCRYPT_MMAP_FIXED)
    Datasource* ds;
#endif

    std::vector<std::pair<void*, size_t>> fixed_allocs;

    inline void SetGlobalDs(Datasource* ds) {
#if defined(CRYPTOFUZZ_WOLFCRYPT_ALLOCATION_FAILURES) || defined(CRYPTOFUZZ_WOLFCRYPT_MMAP_FIXED)
#if defined(CRYPTOFUZZ_WOLFCRYPT_MMAP_FIXED)
        fixed_allocs.clear();
#endif
        wolfCrypt_detail::ds = ds;
#else
        (void)ds;
#endif
    }

    inline void UnsetGlobalDs(void) {
#if defined(CRYPTOFUZZ_WOLFCRYPT_ALLOCATION_FAILURES) || defined(CRYPTOFUZZ_WOLFCRYPT_MMAP_FIXED)
        wolfCrypt_detail::ds = nullptr;
#endif
    }

    inline bool AllocationFailure(void) {
#if defined(CRYPTOFUZZ_WOLFCRYPT_ALLOCATION_FAILURES)
        bool fail = false;
        if ( ds == nullptr ) {
            return fail;
        }
        try {
            fail = ds->Get<bool>();
        } catch ( ... ) { }

        return fail;
#else
        return false;
#endif
    }

#if defined(CRYPTOFUZZ_WOLFCRYPT_MMAP_FIXED)
    bool isFixedAlloc(const void* ptr) {
        for (const auto& p : fixed_allocs) {
            if ( p.first == ptr ) {
                return true;
            }
        }
        return false;
    }

    void* fixed_alloc(const size_t n) {
        constexpr uint32_t top = 0xFFFFE000;
        const uint32_t preferred = (top - n) & 0xFFFFF000;

        for (const auto& p : fixed_allocs) {
            /* If an existing pointer overlaps with the preferred pointer, revert to normal mallo */
            if ( (void*)preferred >= p.first && (void*)preferred <= ((uint8_t*)p.first + p.second)) {
                return util::malloc(n);
            }
        }

        void* p = mmap(
                (void*)preferred,
                n,
                PROT_READ | PROT_WRITE,
                MAP_SHARED | MAP_FIXED | MAP_ANONYMOUS,
                -1,
                0);

        if ( p == (void*)0xFFFFFFFF ) {
            /* mmap failed, revert to normal malloc */
            return util::malloc(n);
        }

        fixed_allocs.push_back({p, n});

        return p;
    }

    void* malloc(const size_t n) {
        bool doFixedMmap = false;
        if ( ds == nullptr ) {
            goto end;
        }
        try {
            doFixedMmap = ds->Get<bool>();
        } catch ( ... ) { }
end:
        return doFixedMmap ? fixed_alloc(n) : util::malloc(n);
    }

    void* realloc(void* ptr, const size_t n) {
        if ( isFixedAlloc(ptr) ) {
            /* realloc currently not supported for mmap'ed regions */
            return nullptr;
        } else {
            return util::realloc(ptr, n);
        }
    }

    void free(void* ptr) {
        /* Find pointer in list */
        for (size_t i = 0; i < fixed_allocs.size(); i++) {
            if ( fixed_allocs[i].first == ptr ) {
                if ( munmap(ptr, fixed_allocs[i].second) != 0 ) {
                    abort();
                }

                /* Erase pointer from list */
                fixed_allocs.erase(fixed_allocs.begin() + i);

                return;
            }
        }

        util::free(ptr);
    }
#else
    void* malloc(const size_t n) {
        return util::malloc(n);
    }
    void* realloc(void* ptr, const size_t n) {
        return util::realloc(ptr, n);
    }
    void free(void* ptr) {
        util::free(ptr);
    }
#endif
}

static void* wolfCrypt_custom_malloc(size_t n) {
    return wolfCrypt_detail::AllocationFailure() ?
        nullptr :
        wolfCrypt_detail::malloc(n);
}

static void* wolfCrypt_custom_realloc(void* ptr, size_t n) {
    return wolfCrypt_detail::AllocationFailure() ?
        nullptr :
        wolfCrypt_detail::realloc(ptr, n);
}

static void wolfCrypt_custom_free(void* ptr) {
    wolfCrypt_detail::free(ptr);
}

wolfCrypt::wolfCrypt(void) :
    Module("wolfCrypt") {

    if ( wc_InitRng(&wolfCrypt_detail::rng) != 0 ) {
        printf("Cannot initialize wolfCrypt RNG\n");
        abort();
    }

    wolfCrypt_detail::SetGlobalDs(nullptr);
    if ( wolfSSL_SetAllocators(wolfCrypt_custom_malloc, wolfCrypt_custom_free, wolfCrypt_custom_realloc) != 0 ) {
        abort();
    }
}

namespace wolfCrypt_detail {
    template <class OperationType, class ReturnType, class CTXType>
    class Operation {
        protected:
            CTXType ctx;
        public:
            Operation(void) { }
            ~Operation() { }

            virtual bool runInit(OperationType& op) = 0;
            virtual bool runUpdate(util::Multipart& parts) = 0;
            virtual std::optional<ReturnType> runFinalize(void) = 0;
            virtual void runFree(void) = 0;

            std::optional<ReturnType> Run(OperationType& op, Datasource& ds) {
                std::optional<ReturnType> ret = std::nullopt;
                //Datasource ds(op.modifier.GetPtr(), op.modifier.GetSize());
                util::Multipart parts;

                if ( runInit(op) == false ) {
                    return std::nullopt;
                }

                parts = util::ToParts(ds, op.cleartext);

                CF_CHECK_EQ(runUpdate(parts), true);

                ret = runFinalize();

end:
                runFree();
                return ret;
            }
    };

    template <class CTXType>
    class Init {
        public:
            virtual bool Initialize(CTXType* ctx) = 0;
            Init(void) { }
            virtual ~Init() { }
    };

    template <class CTXType>
    class Init_Void : public Init<CTXType> {
        public:
            using FnType = void (*)(CTXType*);
        private:
            FnType init;
        public:
            Init_Void(FnType init) :
                Init<CTXType>(),
                init(init)
            { }

            ~Init_Void() { }

            bool Initialize(CTXType* ctx) override {
                /* noret */ init(ctx);
                return true;
            }
    };

    template <class CTXType>
    class Init_Int : public Init<CTXType> {
        public:
            using FnType = int (*)(CTXType*);
        private:
            FnType init;
        public:
            Init_Int(FnType init) :
                Init<CTXType>(),
                init(init)
            { }

            ~Init_Int() { }

            bool Initialize(CTXType* ctx) override {
                return init(ctx) == 0;
            }
    };

    template <class CTXType>
    class Init_IntParams : public Init<CTXType> {
        public:
            using FnType = int (*)(CTXType*, void*, int);
        private:
            FnType init;
        public:
            Init_IntParams(FnType init) :
                Init<CTXType>(),
                init(init)
            { }

            ~Init_IntParams() { }

            bool Initialize(CTXType* ctx) override {
                return init(ctx, nullptr, INVALID_DEVID) == 0;
            }
    };

    template <class CTXType, unsigned int Param>
    class Init_IntFixedParam : public Init<CTXType> {
        public:
            using FnType = int (*)(CTXType*, unsigned int);
        private:
            FnType init;
        public:
            Init_IntFixedParam(FnType init) :
                Init<CTXType>(),
                init(init)
            { }

            ~Init_IntFixedParam() { }

            bool Initialize(CTXType* ctx) override {
                return init(ctx, Param) == 0;
            }
    };

    template <class CTXType>
    class DigestUpdate {
        public:
            virtual bool Update(CTXType* ctx, const uint8_t* data, unsigned int size) = 0;
            DigestUpdate(void) { }
            virtual ~DigestUpdate() { }
    };

    template <class CTXType>
    class DigestUpdate_Void : public DigestUpdate<CTXType> {
        public:
            using FnType = void (*)(CTXType*, const uint8_t*, unsigned int);
        private:
            FnType update;
        public:
            DigestUpdate_Void(FnType update) :
                DigestUpdate<CTXType>(),
                update(update)
            { }

            ~DigestUpdate_Void() { }

            bool Update(CTXType* ctx, const uint8_t* data, unsigned int size) override {
                /* noret */ update(ctx, data, size);
                return true;
            }
    };

    template <class CTXType>
    class DigestUpdate_Int : public DigestUpdate<CTXType> {
        public:
            using FnType = int (*)(CTXType*, const uint8_t*, unsigned int);
        private:
            FnType update;
        public:
            DigestUpdate_Int(FnType update) :
                DigestUpdate<CTXType>(),
                update(update)
            { }

            ~DigestUpdate_Int() { }

            bool Update(CTXType* ctx, const uint8_t* data, unsigned int size) override {
                return update(ctx, data, size) == 0;
            }
    };

    template <class CTXType>
    class DigestFinalize {
        public:
            virtual bool Finalize(CTXType* ctx, uint8_t* data) = 0;
            DigestFinalize(void) { }
            virtual ~DigestFinalize() { }
    };

    template <class CTXType>
    class DigestFinalize_Void : public DigestFinalize<CTXType> {
        public:
            using FnType = void (*)(CTXType*, uint8_t*);
        private:
            FnType finalize;
        public:
            DigestFinalize_Void(FnType finalize) :
                DigestFinalize<CTXType>(),
                finalize(finalize)
            { }

            ~DigestFinalize_Void() { }

            bool Finalize(CTXType* ctx, uint8_t* data) override {
                /* noret */ finalize(ctx, data);
                return true;
            }
    };

    template <class CTXType>
    class DigestFinalize_Int : public DigestFinalize<CTXType> {
        public:
            using FnType = int (*)(CTXType*, uint8_t*);
        private:
            FnType finalize;
        public:
            DigestFinalize_Int(FnType finalize) :
                DigestFinalize<CTXType>(),
                finalize(finalize)
            { }

            ~DigestFinalize_Int() { }

            bool Finalize(CTXType* ctx, uint8_t* data) override {
                return finalize(ctx, data) == 0;
            }
    };

    template <class CTXType, unsigned int Param>
    class DigestFinalize_IntFixedParam : public DigestFinalize<CTXType> {
        public:
            using FnType = int (*)(CTXType*, uint8_t*, unsigned int);
        private:
            FnType finalize;
        public:
            DigestFinalize_IntFixedParam(FnType finalize) :
                DigestFinalize<CTXType>(),
                finalize(finalize)
            { }

            ~DigestFinalize_IntFixedParam() { }

            bool Finalize(CTXType* ctx, uint8_t* data) override {
                return finalize(ctx, data, Param) == 0;
            }
    };

    template <class CTXType, size_t DigestSize, class InitType, class UpdateType, class FinalizeType>
    class Digest : public Operation<operation::Digest, component::Digest, CTXType> {
        private:
            InitType init;
            UpdateType update;
            FinalizeType finalize;
            void (*freeCTX)(CTXType*);
        public:
            Digest(
                typename InitType::FnType initFn,
                typename UpdateType::FnType updateFn,
                typename FinalizeType::FnType finalizeFn,
                void (*freeCTX)(CTXType*) = nullptr
            ) :
                Operation<operation::Digest, component::Digest, CTXType>(),
                init(initFn),
                update(updateFn),
                finalize(finalizeFn),
                freeCTX(freeCTX)
            { }

            bool runInit(operation::Digest& op) override {
                (void)op;
                return init.Initialize(&this->ctx);
            }

            bool runUpdate(util::Multipart& parts) override {
                for (const auto& part : parts) {
                    if ( update.Update(&this->ctx, part.first, part.second) == false ) {
                        return false;
                    }
                }

                return true;
            }

            std::optional<component::Digest> runFinalize(void) override {
                std::vector<uint8_t> ret(DigestSize);

                if ( finalize.Finalize(&this->ctx, ret.data()) == false ) {
                    return std::nullopt;
                }

                return component::Digest(ret.data(), ret.size());
            }

            void runFree(void) override {
                if ( freeCTX != nullptr ) {
                    freeCTX(&this->ctx);
                }
            }
    };


    Digest<Md2, MD2_DIGEST_SIZE, Init_Void<Md2>, DigestUpdate_Void<Md2>, DigestFinalize_Void<Md2>>
        md2(wc_InitMd2, wc_Md2Update, wc_Md2Final);

    Digest<Md4, MD4_DIGEST_SIZE, Init_Void<Md4>, DigestUpdate_Void<Md4>, DigestFinalize_Void<Md4>>
        md4(wc_InitMd4, wc_Md4Update, wc_Md4Final);

    Digest<Md5, MD5_DIGEST_SIZE, Init_IntParams<Md5>, DigestUpdate_Int<Md5>, DigestFinalize_Int<Md5>>
        md5(wc_InitMd5_ex, wc_Md5Update, wc_Md5Final, wc_Md5Free);

    Digest<RipeMd, RIPEMD_DIGEST_SIZE, Init_Int<RipeMd>, DigestUpdate_Int<RipeMd>, DigestFinalize_Int<RipeMd>>
        ripemd160(wc_InitRipeMd, wc_RipeMdUpdate, wc_RipeMdFinal);

    Digest<Sha, WC_SHA_DIGEST_SIZE, Init_Int<Sha>, DigestUpdate_Int<Sha>, DigestFinalize_Int<Sha>>
        sha1(wc_InitSha, wc_ShaUpdate, wc_ShaFinal, wc_ShaFree);

    Digest<Sha224, WC_SHA224_DIGEST_SIZE, Init_Int<Sha224>, DigestUpdate_Int<Sha224>, DigestFinalize_Int<Sha224>>
        sha224(wc_InitSha224, wc_Sha224Update, wc_Sha224Final, wc_Sha224Free);

    Digest<Sha256, WC_SHA256_DIGEST_SIZE, Init_Int<Sha256>, DigestUpdate_Int<Sha256>, DigestFinalize_Int<Sha256>>
        sha256(wc_InitSha256, wc_Sha256Update, wc_Sha256Final, wc_Sha256Free);

    Digest<Sha384, WC_SHA384_DIGEST_SIZE, Init_Int<Sha384>, DigestUpdate_Int<Sha384>, DigestFinalize_Int<Sha384>>
        sha384(wc_InitSha384, wc_Sha384Update, wc_Sha384Final, wc_Sha384Free);

    Digest<Sha512, WC_SHA512_DIGEST_SIZE, Init_Int<Sha512>, DigestUpdate_Int<Sha512>, DigestFinalize_Int<Sha512>>
        sha512(wc_InitSha512, wc_Sha512Update, wc_Sha512Final, wc_Sha512Free);

    Digest<Sha3, WC_SHA3_224_DIGEST_SIZE, Init_IntParams<Sha3>, DigestUpdate_Int<Sha3>, DigestFinalize_Int<Sha3>>
        sha3_224(wc_InitSha3_224, wc_Sha3_224_Update, wc_Sha3_224_Final, wc_Sha3_224_Free);

    Digest<Sha3, WC_SHA3_256_DIGEST_SIZE, Init_IntParams<Sha3>, DigestUpdate_Int<Sha3>, DigestFinalize_Int<Sha3>>
        sha3_256(wc_InitSha3_256, wc_Sha3_256_Update, wc_Sha3_256_Final, wc_Sha3_256_Free);

    Digest<Sha3, WC_SHA3_384_DIGEST_SIZE, Init_IntParams<Sha3>, DigestUpdate_Int<Sha3>, DigestFinalize_Int<Sha3>>
        sha3_384(wc_InitSha3_384, wc_Sha3_384_Update, wc_Sha3_384_Final, wc_Sha3_384_Free);

    Digest<Sha3, WC_SHA3_512_DIGEST_SIZE, Init_IntParams<Sha3>, DigestUpdate_Int<Sha3>, DigestFinalize_Int<Sha3>>
        sha3_512(wc_InitSha3_512, wc_Sha3_512_Update, wc_Sha3_512_Final, wc_Sha3_512_Free);

    Digest<Blake2b, 64, Init_IntFixedParam<Blake2b, 64>, DigestUpdate_Int<Blake2b>, DigestFinalize_IntFixedParam<Blake2b, 64>>
        blake2b512(wc_InitBlake2b, wc_Blake2bUpdate, wc_Blake2bFinal);

    Digest<Blake2s, 32, Init_IntFixedParam<Blake2s, 32>, DigestUpdate_Int<Blake2s>, DigestFinalize_IntFixedParam<Blake2s, 32>>
        blake2s256(wc_InitBlake2s, wc_Blake2sUpdate, wc_Blake2sFinal);

    Digest<wc_Shake, 32, Init_IntParams<wc_Shake>, DigestUpdate_Int<wc_Shake>, DigestFinalize_IntFixedParam<wc_Shake, 32>>
        shake512(wc_InitShake256, wc_Shake256_Update, wc_Shake256_Final, wc_Shake256_Free);

    std::optional<wc_HashType> toHashType(const component::DigestType& digestType) {
        using fuzzing::datasource::ID;

        static const std::map<uint64_t, wc_HashType> LUT = {
            { CF_DIGEST("MD2"), WC_HASH_TYPE_MD2 },
            { CF_DIGEST("MD4"), WC_HASH_TYPE_MD4 },
            { CF_DIGEST("MD5"), WC_HASH_TYPE_MD5 },
            { CF_DIGEST("SHA1"), WC_HASH_TYPE_SHA },
            { CF_DIGEST("SHA224"), WC_HASH_TYPE_SHA224 },
            { CF_DIGEST("SHA256"), WC_HASH_TYPE_SHA256 },
            { CF_DIGEST("SHA384"), WC_HASH_TYPE_SHA384 },
            { CF_DIGEST("SHA512"), WC_HASH_TYPE_SHA512 },
            { CF_DIGEST("BLAKE2B512"), WC_HASH_TYPE_BLAKE2B },
            { CF_DIGEST("BLAKE2S256"), WC_HASH_TYPE_BLAKE2S },
            { CF_DIGEST("SHA3-224"), WC_HASH_TYPE_SHA3_224 },
            { CF_DIGEST("SHA3-256"), WC_HASH_TYPE_SHA3_256 },
            { CF_DIGEST("SHA3-384"), WC_HASH_TYPE_SHA3_384 },
            { CF_DIGEST("SHA3-512"), WC_HASH_TYPE_SHA3_512 },
            { CF_DIGEST("MD5_SHA1"), WC_HASH_TYPE_MD5_SHA },
        };

        if ( LUT.find(digestType.Get()) == LUT.end() ) {
            return std::nullopt;
        }

        return LUT.at(digestType.Get());
    }

    std::optional<size_t> toHashSize(const component::DigestType& digestType) {
        using fuzzing::datasource::ID;

        static const std::map<uint64_t, int> LUT = {
            { CF_DIGEST("MD2"), MD2_DIGEST_SIZE },
            { CF_DIGEST("MD4"), MD4_DIGEST_SIZE },
            { CF_DIGEST("MD5"), MD5_DIGEST_SIZE },
            { CF_DIGEST("SHA1"), WC_SHA_DIGEST_SIZE },
            { CF_DIGEST("SHA224"), WC_SHA224_DIGEST_SIZE },
            { CF_DIGEST("SHA256"), WC_SHA256_DIGEST_SIZE },
            { CF_DIGEST("SHA384"), WC_SHA384_DIGEST_SIZE },
            { CF_DIGEST("SHA512"), WC_SHA512_DIGEST_SIZE },
            { CF_DIGEST("BLAKE2B512"), BLAKE2B_OUTBYTES },
            { CF_DIGEST("BLAKE2S256"), BLAKE2S_OUTBYTES },
            { CF_DIGEST("SHA3-224"), WC_SHA3_224_DIGEST_SIZE },
            { CF_DIGEST("SHA3-256"), WC_SHA3_256_DIGEST_SIZE },
            { CF_DIGEST("SHA3-384"), WC_SHA3_384_DIGEST_SIZE },
            { CF_DIGEST("SHA3-512"), WC_SHA3_512_DIGEST_SIZE },
        };

        if ( LUT.find(digestType.Get()) == LUT.end() ) {
            return std::nullopt;
        }

        return LUT.at(digestType.Get());
    }

    std::optional<component::Digest> DigestOneShot(operation::Digest& op) {
        std::optional<component::Digest> ret = std::nullopt;

        std::optional<wc_HashType> hashType;
        size_t hashSize;
        uint8_t* out = nullptr;

        CF_CHECK_NE(hashType = wolfCrypt_detail::toHashType(op.digestType), std::nullopt);

        hashSize = wc_HashGetDigestSize(*hashType);
        out = util::malloc(hashSize);

        CF_CHECK_EQ(wc_Hash(
                    *hashType,
                    op.cleartext.GetPtr(),
                    op.cleartext.GetSize(),
                    out,
                    hashSize), 0);

        ret = component::Digest(out, hashSize);
end:
        util::free(out);

        return ret;
    }
} /* namespace wolfCrypt_detail */

std::optional<component::Digest> wolfCrypt::OpDigest(operation::Digest& op) {
    std::optional<component::Digest> ret = std::nullopt;
    Datasource ds(op.modifier.GetPtr(), op.modifier.GetSize());
    wolfCrypt_detail::SetGlobalDs(&ds);

<<<<<<< HEAD
    bool useOneShot = false;
    try {
        useOneShot = ds.Get<bool>();
    } catch ( ... ) { }

    if ( useOneShot == true ) {
        ret = wolfCrypt_detail::DigestOneShot(op);
    } else {
        switch ( op.digestType.Get() ) {
            case CF_DIGEST("MD2"):
                ret = wolfCrypt_detail::md2.Run(op, ds);
                break;
            case CF_DIGEST("MD4"):
                ret = wolfCrypt_detail::md4.Run(op, ds);
                break;
            case CF_DIGEST("MD5"):
                ret = wolfCrypt_detail::md5.Run(op, ds);
                break;
            case CF_DIGEST("RIPEMD160"):
                ret = wolfCrypt_detail::ripemd160.Run(op, ds);
                break;
            case CF_DIGEST("SHA1"):
                ret = wolfCrypt_detail::sha1.Run(op, ds);
                break;
            case CF_DIGEST("SHA224"):
                ret = wolfCrypt_detail::sha224.Run(op, ds);
                break;
            case CF_DIGEST("SHA256"):
                ret = wolfCrypt_detail::sha256.Run(op, ds);
                break;
            case CF_DIGEST("SHA384"):
                ret = wolfCrypt_detail::sha384.Run(op, ds);
                break;
            case CF_DIGEST("SHA512"):
                ret = wolfCrypt_detail::sha512.Run(op, ds);
                break;
            case CF_DIGEST("SHA3-224"):
                ret = wolfCrypt_detail::sha3_224.Run(op, ds);
                break;
            case CF_DIGEST("SHA3-256"):
                ret = wolfCrypt_detail::sha3_256.Run(op, ds);
                break;
            case CF_DIGEST("SHA3-384"):
                ret = wolfCrypt_detail::sha3_384.Run(op, ds);
                break;
            case CF_DIGEST("SHA3-512"):
                ret = wolfCrypt_detail::sha3_512.Run(op, ds);
                break;
            case CF_DIGEST("BLAKE2B512"):
                ret = wolfCrypt_detail::blake2b512.Run(op, ds);
                break;
            case CF_DIGEST("BLAKE2S256"):
                ret = wolfCrypt_detail::blake2s256.Run(op, ds);
                break;
        }
=======
    switch ( op.digestType.Get() ) {
        case CF_DIGEST("MD2"):
            ret = wolfCrypt_detail::md2.Run(op, ds);
            break;
        case CF_DIGEST("MD4"):
            ret = wolfCrypt_detail::md4.Run(op, ds);
            break;
        case CF_DIGEST("MD5"):
            ret = wolfCrypt_detail::md5.Run(op, ds);
            break;
        case CF_DIGEST("RIPEMD160"):
            ret = wolfCrypt_detail::ripemd160.Run(op, ds);
            break;
        case CF_DIGEST("SHA1"):
            ret = wolfCrypt_detail::sha1.Run(op, ds);
            break;
        case CF_DIGEST("SHA224"):
            ret = wolfCrypt_detail::sha224.Run(op, ds);
            break;
        case CF_DIGEST("SHA256"):
            ret = wolfCrypt_detail::sha256.Run(op, ds);
            break;
        case CF_DIGEST("SHA384"):
            ret = wolfCrypt_detail::sha384.Run(op, ds);
            break;
        case CF_DIGEST("SHA512"):
            ret = wolfCrypt_detail::sha512.Run(op, ds);
            break;
        case CF_DIGEST("SHA3-224"):
            ret = wolfCrypt_detail::sha3_224.Run(op, ds);
            break;
        case CF_DIGEST("SHA3-256"):
            ret = wolfCrypt_detail::sha3_256.Run(op, ds);
            break;
        case CF_DIGEST("SHA3-384"):
            ret = wolfCrypt_detail::sha3_384.Run(op, ds);
            break;
        case CF_DIGEST("SHA3-512"):
            ret = wolfCrypt_detail::sha3_512.Run(op, ds);
            break;
        case CF_DIGEST("BLAKE2B512"):
            ret = wolfCrypt_detail::blake2b512.Run(op, ds);
            break;
        case CF_DIGEST("BLAKE2S256"):
            ret = wolfCrypt_detail::blake2s256.Run(op, ds);
            break;
        case CF_DIGEST("SHAKE256"):
            ret = wolfCrypt_detail::shake512.Run(op, ds);
            break;
>>>>>>> 82cf552e
    }

    wolfCrypt_detail::UnsetGlobalDs();

    return ret;
}

std::optional<component::MAC> wolfCrypt::OpHMAC(operation::HMAC& op) {
    std::optional<component::MAC> ret = std::nullopt;
    Datasource ds(op.modifier.GetPtr(), op.modifier.GetSize());
    wolfCrypt_detail::SetGlobalDs(&ds);

    std::optional<int> hashType;
    std::optional<size_t> hashSize;

    Hmac ctx;
    uint8_t* out = nullptr;
    util::Multipart parts;

    /* Initialize */
    {
        parts = util::ToParts(ds, op.cleartext);

        CF_CHECK_NE(hashType = wolfCrypt_detail::toHashType(op.digestType), std::nullopt);
        CF_CHECK_NE(hashSize = wolfCrypt_detail::toHashSize(op.digestType), std::nullopt);
        out = util::malloc(*hashSize);
        CF_CHECK_EQ(wc_HmacInit(&ctx, nullptr, INVALID_DEVID), 0);
        CF_CHECK_EQ(wc_HmacSetKey(&ctx, *hashType, op.cipher.key.GetPtr(), op.cipher.key.GetSize()), 0);
    }

    /* Process */
    for (const auto& part : parts) {
        CF_CHECK_EQ(wc_HmacUpdate(&ctx, part.first, part.second), 0);
    }

    /* Finalize */
    {
        CF_CHECK_EQ(wc_HmacFinal(&ctx, out), 0);

        CF_CHECK_NE(op.digestType.Get(), CF_DIGEST("BLAKE2B512"));
        CF_CHECK_NE(op.digestType.Get(), CF_DIGEST("BLAKE2S256"));

        ret = component::MAC(out, *hashSize);
    }

end:
    util::free(out);

    wolfCrypt_detail::UnsetGlobalDs();

    return ret;
}

std::optional<component::Ciphertext> wolfCrypt::OpSymmetricEncrypt(operation::SymmetricEncrypt& op) {
    std::optional<component::Ciphertext> ret = std::nullopt;
    Datasource ds(op.modifier.GetPtr(), op.modifier.GetSize());
    wolfCrypt_detail::SetGlobalDs(&ds);

    uint8_t* out = nullptr;
    uint8_t* outTag = nullptr;

    switch ( op.cipher.cipherType.Get() ) {
        case CF_CIPHER("AES_128_CBC"):
        case CF_CIPHER("AES_192_CBC"):
        case CF_CIPHER("AES_256_CBC"):
        {
            Aes ctx;

            switch ( op.cipher.cipherType.Get() ) {
                case CF_CIPHER("AES_128_CBC"):
                    CF_CHECK_EQ(op.cipher.key.GetSize(), 16);
                    break;
                case CF_CIPHER("AES_192_CBC"):
                    CF_CHECK_EQ(op.cipher.key.GetSize(), 24);
                    break;
                case CF_CIPHER("AES_256_CBC"):
                    CF_CHECK_EQ(op.cipher.key.GetSize(), 32);
                    break;
            }

            CF_CHECK_EQ(op.cipher.iv.GetSize(), 16);

            const auto cleartext = util::Pkcs7Pad(op.cleartext.Get(), 16);
            out = util::malloc(cleartext.size());

            CF_CHECK_EQ(wc_AesInit(&ctx, nullptr, INVALID_DEVID), 0);
            CF_CHECK_EQ(wc_AesSetKey(&ctx, op.cipher.key.GetPtr(), op.cipher.key.GetSize(), op.cipher.iv.GetPtr(), AES_ENCRYPTION), 0);
            CF_CHECK_EQ(wc_AesCbcEncrypt(&ctx, out, cleartext.data(), cleartext.size()), 0);

            ret = component::Ciphertext(Buffer(out, cleartext.size()));
        }
        break;

        case CF_CIPHER("CAMELLIA_128_CBC"):
        case CF_CIPHER("CAMELLIA_192_CBC"):
        case CF_CIPHER("CAMELLIA_256_CBC"):
        {
            Camellia ctx;

            switch ( op.cipher.cipherType.Get() ) {
                case CF_CIPHER("CAMELLIA_128_CBC"):
                    CF_CHECK_EQ(op.cipher.key.GetSize(), 16);
                    break;
                case CF_CIPHER("CAMELLIA_192_CBC"):
                    CF_CHECK_EQ(op.cipher.key.GetSize(), 24);
                    break;
                case CF_CIPHER("CAMELLIA_256_CBC"):
                    CF_CHECK_EQ(op.cipher.key.GetSize(), 32);
                    break;
            }

            CF_CHECK_EQ(op.cipher.iv.GetSize(), 16);

            const auto cleartext = util::Pkcs7Pad(op.cleartext.Get(), 16);
            out = util::malloc(cleartext.size());

            CF_CHECK_EQ(wc_CamelliaSetKey(
                        &ctx,
                        op.cipher.key.GetPtr(),
                        op.cipher.key.GetSize(),
                        op.cipher.iv.GetPtr()), 0);
            CF_CHECK_EQ(wc_CamelliaCbcEncrypt(&ctx, out, cleartext.data(), cleartext.size()), 0);

            ret = component::Ciphertext(Buffer(out, cleartext.size()));
        }
        break;

        case CF_CIPHER("AES_128_GCM"):
        case CF_CIPHER("AES_192_GCM"):
        case CF_CIPHER("AES_256_GCM"):
        {
            Aes ctx;

            switch ( op.cipher.cipherType.Get() ) {
                case CF_CIPHER("AES_128_GCM"):
                    CF_CHECK_EQ(op.cipher.key.GetSize(), 16);
                    break;
                case CF_CIPHER("AES_192_GCM"):
                    CF_CHECK_EQ(op.cipher.key.GetSize(), 24);
                    break;
                case CF_CIPHER("AES_256_GCM"):
                    CF_CHECK_EQ(op.cipher.key.GetSize(), 32);
                    break;
            }

            CF_CHECK_NE(op.tagSize, std::nullopt);
            CF_CHECK_NE(op.aad, std::nullopt);

            out = util::malloc(op.cleartext.GetSize());
            outTag = util::malloc(*op.tagSize);

            CF_CHECK_EQ(wc_AesInit(&ctx, nullptr, INVALID_DEVID), 0);
            CF_CHECK_EQ(wc_AesGcmSetKey(&ctx, op.cipher.key.GetPtr(), op.cipher.key.GetSize()), 0);
            CF_CHECK_EQ(wc_AesGcmEncrypt(
                        &ctx,
                        out,
                        op.cleartext.GetPtr(),
                        op.cleartext.GetSize(),
                        op.cipher.iv.GetPtr(),
                        op.cipher.iv.GetSize(),
                        outTag,
                        *op.tagSize,
                        op.aad->GetPtr(),
                        op.aad->GetSize()), 0);

            ret = component::Ciphertext(Buffer(out, op.cleartext.GetSize()), Buffer(outTag, *op.tagSize));
        }
        break;

        case CF_CIPHER("AES_128_CCM"):
        case CF_CIPHER("AES_192_CCM"):
        case CF_CIPHER("AES_256_CCM"):
        {
            Aes ctx;

            switch ( op.cipher.cipherType.Get() ) {
                case CF_CIPHER("AES_128_CCM"):
                    CF_CHECK_EQ(op.cipher.key.GetSize(), 16);
                    break;
                case CF_CIPHER("AES_192_CCM"):
                    CF_CHECK_EQ(op.cipher.key.GetSize(), 24);
                    break;
                case CF_CIPHER("AES_256_CCM"):
                    CF_CHECK_EQ(op.cipher.key.GetSize(), 32);
                    break;
            }

            CF_CHECK_NE(op.tagSize, std::nullopt);
            CF_CHECK_NE(op.aad, std::nullopt);

            out = util::malloc(op.cleartext.GetSize());
            outTag = util::malloc(*op.tagSize);

            CF_CHECK_EQ(wc_AesInit(&ctx, nullptr, INVALID_DEVID), 0);
            CF_CHECK_EQ(wc_AesCcmSetKey(&ctx, op.cipher.key.GetPtr(), op.cipher.key.GetSize()), 0);
            CF_CHECK_EQ(wc_AesCcmEncrypt(
                        &ctx,
                        out,
                        op.cleartext.GetPtr(),
                        op.cleartext.GetSize(),
                        op.cipher.iv.GetPtr(),
                        op.cipher.iv.GetSize(),
                        outTag,
                        *op.tagSize,
                        op.aad->GetPtr(),
                        op.aad->GetSize()), 0);

            ret = component::Ciphertext(Buffer(out, op.cleartext.GetSize()), Buffer(outTag, *op.tagSize));
        }
        break;

        case CF_CIPHER("CHACHA20_POLY1305"):
        {
            CF_CHECK_NE(op.tagSize, std::nullopt);
            CF_CHECK_GTE(*op.tagSize, CHACHA20_POLY1305_AEAD_AUTHTAG_SIZE);
            CF_CHECK_EQ(op.cipher.key.GetSize(), CHACHA20_POLY1305_AEAD_KEYSIZE);
            CF_CHECK_EQ(op.cipher.iv.GetSize(), CHACHA20_POLY1305_AEAD_IV_SIZE);
            CF_CHECK_NE(op.aad, std::nullopt);

            out = util::malloc(op.cleartext.GetSize());
            outTag = util::malloc(*op.tagSize);

            bool oneShot = true;
            try {
                oneShot = ds.Get<bool>();
            } catch ( ... ) { }

            if ( oneShot == true ) {
                CF_CHECK_EQ(wc_ChaCha20Poly1305_Encrypt(
                            op.cipher.key.GetPtr(),
                            op.cipher.iv.GetPtr(),
                            op.aad->GetPtr(),
                            op.aad->GetSize(),
                            op.cleartext.GetPtr(),
                            op.cleartext.GetSize(),
                            out,
                            outTag), 0);
            } else {
                ChaChaPoly_Aead aead;

                CF_CHECK_EQ(wc_ChaCha20Poly1305_Init(&aead, op.cipher.key.GetPtr(), op.cipher.iv.GetPtr(), 1), 0);

                {
                    const auto partsAAD = util::ToParts(ds, *op.aad);
                    for (const auto& part : partsAAD) {
                        CF_CHECK_EQ(wc_ChaCha20Poly1305_UpdateAad(&aead, part.first, part.second), 0);
                    }
                }

                {
                    const auto partsData = util::ToParts(ds, op.cleartext);
                    size_t pos = 0;
                    for (const auto& part : partsData) {
                        CF_CHECK_EQ(wc_ChaCha20Poly1305_UpdateData(&aead, part.first, out + pos, part.second), 0);
                        pos += part.second;
                    }
                }

                CF_CHECK_EQ(wc_ChaCha20Poly1305_Final(&aead, outTag), 0);
            }

            ret = component::Ciphertext(Buffer(out, op.cleartext.GetSize()), Buffer(outTag, CHACHA20_POLY1305_AEAD_AUTHTAG_SIZE));
        }
        break;

        case CF_CIPHER("AES_128_CTR"):
        case CF_CIPHER("AES_192_CTR"):
        case CF_CIPHER("AES_256_CTR"):
        {
            Aes ctx;

            switch ( op.cipher.cipherType.Get() ) {
                case CF_CIPHER("AES_128_CTR"):
                    CF_CHECK_EQ(op.cipher.key.GetSize(), 16);
                    break;
                case CF_CIPHER("AES_192_CTR"):
                    CF_CHECK_EQ(op.cipher.key.GetSize(), 24);
                    break;
                case CF_CIPHER("AES_256_CTR"):
                    CF_CHECK_EQ(op.cipher.key.GetSize(), 32);
                    break;
            }

            CF_CHECK_EQ(op.cleartext.GetSize() % 16, 0);
            CF_CHECK_EQ(op.cipher.iv.GetSize(), 16);
            CF_CHECK_GT(op.cipher.key.GetSize(), 0);

            out = util::malloc(op.cleartext.GetSize());

            CF_CHECK_EQ(wc_AesInit(&ctx, nullptr, INVALID_DEVID), 0);
            CF_CHECK_EQ(wc_AesSetKeyDirect(&ctx, op.cipher.key.GetPtr(), op.cipher.key.GetSize(), op.cipher.iv.GetPtr(), AES_ENCRYPTION), 0);
            CF_CHECK_EQ(wc_AesCtrEncrypt(&ctx, out, op.cleartext.GetPtr(), op.cleartext.GetSize()), 0);

            ret = component::Ciphertext(Buffer(out, op.cleartext.GetSize()));
        }
        break;

        case CF_CIPHER("HC128"):
        {
            HC128 ctx;

            CF_CHECK_EQ(op.cipher.key.GetSize(), 16);
            CF_CHECK_EQ(op.cipher.iv.GetSize(), 16);

            out = util::malloc(op.cleartext.GetSize());

            CF_CHECK_EQ(wc_Hc128_SetKey(&ctx, op.cipher.key.GetPtr(), op.cipher.iv.GetPtr()), 0);
            CF_CHECK_EQ(wc_Hc128_Process(&ctx, out, op.cleartext.GetPtr(), op.cleartext.GetSize()), 0);

            ret = component::Ciphertext(Buffer(out, op.cleartext.GetSize()));
        }
        break;

        case CF_CIPHER("AES_128_XTS"):
        case CF_CIPHER("AES_192_XTS"):
        case CF_CIPHER("AES_256_XTS"):
        {
            XtsAes ctx;

            switch ( op.cipher.cipherType.Get() ) {
                case CF_CIPHER("AES_128_XTS"):
                    CF_CHECK_EQ(op.cipher.key.GetSize(), 16);
                    break;
                case CF_CIPHER("AES_192_XTS"):
                    CF_CHECK_EQ(op.cipher.key.GetSize(), 24);
                    break;
                case CF_CIPHER("AES_256_XTS"):
                    CF_CHECK_EQ(op.cipher.key.GetSize(), 32);
                    break;
            }

            CF_CHECK_EQ(op.cleartext.GetSize() % 16, 0);

            out = util::malloc(op.cleartext.GetSize());

            CF_CHECK_EQ(wc_AesXtsSetKey(&ctx, op.cipher.key.GetPtr(), op.cipher.key.GetSize(), AES_ENCRYPTION, nullptr, INVALID_DEVID), 0);
            CF_CHECK_EQ(wc_AesXtsEncrypt(&ctx, out, op.cleartext.GetPtr(), op.cleartext.GetSize(), op.cipher.iv.GetPtr(), op.cipher.iv.GetSize()), 0);

            ret = component::Ciphertext(Buffer(out, op.cleartext.GetSize()));
        }
        break;

        case CF_CIPHER("AES_128_CFB"):
        case CF_CIPHER("AES_192_CFB"):
        case CF_CIPHER("AES_256_CFB"):
        {
            Aes ctx;

            switch ( op.cipher.cipherType.Get() ) {
                case CF_CIPHER("AES_128_CFB"):
                    CF_CHECK_EQ(op.cipher.key.GetSize(), 16);
                    break;
                case CF_CIPHER("AES_192_CFB"):
                    CF_CHECK_EQ(op.cipher.key.GetSize(), 24);
                    break;
                case CF_CIPHER("AES_256_CFB"):
                    CF_CHECK_EQ(op.cipher.key.GetSize(), 32);
                    break;
            }

            CF_CHECK_EQ(op.cleartext.GetSize() % 16, 0);
            CF_CHECK_EQ(op.cipher.iv.GetSize(), 16);

            out = util::malloc(op.cleartext.GetSize());

            CF_CHECK_EQ(wc_AesInit(&ctx, nullptr, INVALID_DEVID), 0);
            CF_CHECK_EQ(wc_AesSetKeyDirect(&ctx, op.cipher.key.GetPtr(), op.cipher.key.GetSize(), op.cipher.iv.GetPtr(), AES_ENCRYPTION), 0);
            CF_CHECK_EQ(wc_AesCfbEncrypt(&ctx, out, op.cleartext.GetPtr(), op.cleartext.GetSize()), 0);

            ret = component::Ciphertext(Buffer(out, op.cleartext.GetSize()));
        }
        break;

        case CF_CIPHER("AES_128_OFB"):
        case CF_CIPHER("AES_192_OFB"):
        case CF_CIPHER("AES_256_OFB"):
        {
            Aes ctx;

            switch ( op.cipher.cipherType.Get() ) {
                case CF_CIPHER("AES_128_OFB"):
                    CF_CHECK_EQ(op.cipher.key.GetSize(), 16);
                    break;
                case CF_CIPHER("AES_192_OFB"):
                    CF_CHECK_EQ(op.cipher.key.GetSize(), 24);
                    break;
                case CF_CIPHER("AES_256_OFB"):
                    CF_CHECK_EQ(op.cipher.key.GetSize(), 32);
                    break;
            }

            CF_CHECK_EQ(op.cleartext.GetSize() % 16, 0);
            CF_CHECK_EQ(op.cipher.iv.GetSize(), 16);

            out = util::malloc(op.cleartext.GetSize());

            CF_CHECK_EQ(wc_AesInit(&ctx, nullptr, INVALID_DEVID), 0);
            CF_CHECK_EQ(wc_AesSetKeyDirect(&ctx, op.cipher.key.GetPtr(), op.cipher.key.GetSize(), op.cipher.iv.GetPtr(), AES_ENCRYPTION), 0);
            CF_CHECK_EQ(wc_AesOfbEncrypt(&ctx, out, op.cleartext.GetPtr(), op.cleartext.GetSize()), 0);

            ret = component::Ciphertext(Buffer(out, op.cleartext.GetSize()));
        }
        break;

        case CF_CIPHER("RC4"):
        {
            Arc4 ctx;

            out = util::malloc(op.cleartext.GetSize());

            CF_CHECK_EQ(wc_Arc4Init(&ctx, NULL, INVALID_DEVID), 0);
            CF_CHECK_EQ(wc_Arc4SetKey(
                        &ctx,
                        op.cipher.key.GetPtr(),
                        op.cipher.key.GetSize()), 0);
            CF_CHECK_EQ(wc_Arc4Process(&ctx, out, op.cleartext.GetPtr(), op.cleartext.GetSize()), 0);

            ret = component::Ciphertext(Buffer(out, op.cleartext.GetSize()));
        }
        break;

        case CF_CIPHER("RABBIT"):
        {
            Rabbit ctx;

            CF_CHECK_EQ(op.cipher.key.GetSize(), 16);
            CF_CHECK_EQ(op.cipher.iv.GetSize(), 8);

            out = util::malloc(op.cleartext.GetSize());

            CF_CHECK_EQ(wc_RabbitSetKey(
                        &ctx,
                        op.cipher.key.GetPtr(),
                        op.cipher.iv.GetPtr()), 0);
            CF_CHECK_EQ(wc_RabbitProcess(&ctx, out, op.cleartext.GetPtr(), op.cleartext.GetSize()), 0);

            ret = component::Ciphertext(Buffer(out, op.cleartext.GetSize()));
        }
        break;

        case CF_CIPHER("CHACHA20"):
        {
            ChaCha ctx;

            CF_CHECK_EQ(op.cipher.iv.GetSize(), CHACHA_IV_BYTES);

            out = util::malloc(op.cleartext.GetSize());

            CF_CHECK_EQ(wc_Chacha_SetKey(&ctx, op.cipher.key.GetPtr(), op.cipher.key.GetSize()), 0);
            CF_CHECK_EQ(wc_Chacha_SetIV(&ctx, op.cipher.iv.GetPtr(), 0), 0);
            CF_CHECK_EQ(wc_Chacha_Process(&ctx, out, op.cleartext.GetPtr(), op.cleartext.GetSize()), 0);

            ret = component::Ciphertext(Buffer(out, op.cleartext.GetSize()));
        }
        break;

        case CF_CIPHER("DES_CBC"):
        {
            Des ctx;

            CF_CHECK_EQ(op.cipher.key.GetSize(), 8);
            CF_CHECK_EQ(op.cipher.iv.GetSize(), 8);

            const auto cleartext = util::Pkcs7Pad(op.cleartext.Get(), 8);
            out = util::malloc(cleartext.size());

            CF_CHECK_EQ(wc_Des_SetKey(&ctx, op.cipher.key.GetPtr(), op.cipher.iv.GetPtr(), DES_ENCRYPTION), 0);
            CF_CHECK_EQ(wc_Des_CbcEncrypt(&ctx, out, cleartext.data(), cleartext.size()), 0);

            ret = component::Ciphertext(Buffer(out, cleartext.size()));
        }
        break;

        case CF_CIPHER("DES3_CBC"):
        {
            Des3 ctx;

            CF_CHECK_EQ(op.cipher.key.GetSize(), 24);
            CF_CHECK_EQ(op.cipher.iv.GetSize(), 24);

            const auto cleartext = util::Pkcs7Pad(op.cleartext.Get(), 8);
            out = util::malloc(cleartext.size());

            CF_CHECK_EQ(wc_Des3_SetKey(&ctx, op.cipher.key.GetPtr(), op.cipher.iv.GetPtr(), DES_ENCRYPTION), 0);
            CF_CHECK_EQ(wc_Des3_CbcEncrypt(&ctx, out, cleartext.data(), cleartext.size()), 0);

            ret = component::Ciphertext(Buffer(out, cleartext.size()));
        }
        break;

        case CF_CIPHER("IDEA_CBC"):
        {
            Idea ctx;

            CF_CHECK_EQ(op.cipher.iv.GetSize(), IDEA_BLOCK_SIZE);

            const auto cleartext = util::Pkcs7Pad(op.cleartext.Get(), IDEA_BLOCK_SIZE);
            out = util::malloc(cleartext.size());

            CF_CHECK_EQ(wc_IdeaSetKey(&ctx, op.cipher.key.GetPtr(), op.cipher.key.GetSize(), op.cipher.iv.GetPtr(), IDEA_ENCRYPTION), 0);
            CF_CHECK_EQ(wc_IdeaCbcEncrypt(&ctx, out, cleartext.data(), cleartext.size()), 0);

            ret = component::Ciphertext(Buffer(out, cleartext.size()));
        }
        break;
    }

end:
    util::free(out);
    util::free(outTag);

    wolfCrypt_detail::UnsetGlobalDs();

    return ret;
}

std::optional<component::Cleartext> wolfCrypt::OpSymmetricDecrypt(operation::SymmetricDecrypt& op) {
    std::optional<component::Cleartext> ret = std::nullopt;
    Datasource ds(op.modifier.GetPtr(), op.modifier.GetSize());
    wolfCrypt_detail::SetGlobalDs(&ds);

    uint8_t* out = nullptr;

    switch ( op.cipher.cipherType.Get() ) {
        case CF_CIPHER("AES_128_CBC"):
        case CF_CIPHER("AES_192_CBC"):
        case CF_CIPHER("AES_256_CBC"):
        {
            Aes ctx;

            switch ( op.cipher.cipherType.Get() ) {
                case CF_CIPHER("AES_128_CBC"):
                    CF_CHECK_EQ(op.cipher.key.GetSize(), 16);
                    break;
                case CF_CIPHER("AES_192_CBC"):
                    CF_CHECK_EQ(op.cipher.key.GetSize(), 24);
                    break;
                case CF_CIPHER("AES_256_CBC"):
                    CF_CHECK_EQ(op.cipher.key.GetSize(), 32);
                    break;
            }

            CF_CHECK_EQ(op.cipher.iv.GetSize(), 16);

            out = util::malloc(op.ciphertext.GetSize());

            CF_CHECK_EQ(wc_AesInit(&ctx, nullptr, INVALID_DEVID), 0);
            CF_CHECK_EQ(wc_AesSetKey(&ctx, op.cipher.key.GetPtr(), op.cipher.key.GetSize(), op.cipher.iv.GetPtr(), AES_DECRYPTION), 0);
            CF_CHECK_EQ(wc_AesCbcDecrypt(&ctx, out, op.ciphertext.GetPtr(), op.ciphertext.GetSize()), 0);

            const auto unpaddedCleartext = util::Pkcs7Unpad( std::vector<uint8_t>(out, out + op.ciphertext.GetSize()), AES_BLOCK_SIZE );
            CF_CHECK_NE(unpaddedCleartext, std::nullopt);
            ret = component::Cleartext(Buffer(*unpaddedCleartext));
        }
        break;

        case CF_CIPHER("CAMELLIA_128_CBC"):
        case CF_CIPHER("CAMELLIA_192_CBC"):
        case CF_CIPHER("CAMELLIA_256_CBC"):
        {
            Camellia ctx;

            switch ( op.cipher.cipherType.Get() ) {
                case CF_CIPHER("CAMELLIA_128_CBC"):
                    CF_CHECK_EQ(op.cipher.key.GetSize(), 16);
                    break;
                case CF_CIPHER("CAMELLIA_192_CBC"):
                    CF_CHECK_EQ(op.cipher.key.GetSize(), 24);
                    break;
                case CF_CIPHER("CAMELLIA_256_CBC"):
                    CF_CHECK_EQ(op.cipher.key.GetSize(), 32);
                    break;
            }

            CF_CHECK_EQ(op.cipher.iv.GetSize(), 16);

            out = util::malloc(op.ciphertext.GetSize());

            CF_CHECK_EQ(wc_CamelliaSetKey(
                        &ctx,
                        op.cipher.key.GetPtr(),
                        op.cipher.key.GetSize(),
                        op.cipher.iv.GetPtr()), 0);
            CF_CHECK_EQ(wc_CamelliaCbcDecrypt(&ctx, out, op.ciphertext.GetPtr(), op.ciphertext.GetSize()), 0);

            const auto unpaddedCleartext = util::Pkcs7Unpad( std::vector<uint8_t>(out, out + op.ciphertext.GetSize()), CAMELLIA_BLOCK_SIZE );
            CF_CHECK_NE(unpaddedCleartext, std::nullopt);
            ret = component::Cleartext(Buffer(*unpaddedCleartext));
        }
        break;

        case CF_CIPHER("AES_128_GCM"):
        case CF_CIPHER("AES_192_GCM"):
        case CF_CIPHER("AES_256_GCM"):
        {
            Aes ctx;

            switch ( op.cipher.cipherType.Get() ) {
                case CF_CIPHER("AES_128_GCM"):
                    CF_CHECK_EQ(op.cipher.key.GetSize(), 16);
                    break;
                case CF_CIPHER("AES_192_GCM"):
                    CF_CHECK_EQ(op.cipher.key.GetSize(), 24);
                    break;
                case CF_CIPHER("AES_256_GCM"):
                    CF_CHECK_EQ(op.cipher.key.GetSize(), 32);
                    break;
            }

            CF_CHECK_NE(op.aad, std::nullopt);
            CF_CHECK_NE(op.tag, std::nullopt);

            out = util::malloc(op.ciphertext.GetSize());

            CF_CHECK_EQ(wc_AesInit(&ctx, nullptr, INVALID_DEVID), 0);
            CF_CHECK_EQ(wc_AesGcmSetKey(&ctx, op.cipher.key.GetPtr(), op.cipher.key.GetSize()), 0);
            CF_CHECK_EQ(wc_AesGcmDecrypt(
                        &ctx,
                        out,
                        op.ciphertext.GetPtr(),
                        op.ciphertext.GetSize(),
                        op.cipher.iv.GetPtr(),
                        op.cipher.iv.GetSize(),
                        op.tag->GetPtr(),
                        op.tag->GetSize(),
                        op.aad->GetPtr(),
                        op.aad->GetSize()), 0);

            ret = component::Cleartext(Buffer(out, op.ciphertext.GetSize()));
        }
        break;

        case CF_CIPHER("AES_128_CCM"):
        case CF_CIPHER("AES_192_CCM"):
        case CF_CIPHER("AES_256_CCM"):
        {
            Aes ctx;

            switch ( op.cipher.cipherType.Get() ) {
                case CF_CIPHER("AES_128_CCM"):
                    CF_CHECK_EQ(op.cipher.key.GetSize(), 16);
                    break;
                case CF_CIPHER("AES_192_CCM"):
                    CF_CHECK_EQ(op.cipher.key.GetSize(), 24);
                    break;
                case CF_CIPHER("AES_256_CCM"):
                    CF_CHECK_EQ(op.cipher.key.GetSize(), 32);
                    break;
            }

            CF_CHECK_NE(op.aad, std::nullopt);
            CF_CHECK_NE(op.tag, std::nullopt);

            out = util::malloc(op.ciphertext.GetSize());

            CF_CHECK_EQ(wc_AesInit(&ctx, nullptr, INVALID_DEVID), 0);
            CF_CHECK_EQ(wc_AesCcmSetKey(&ctx, op.cipher.key.GetPtr(), op.cipher.key.GetSize()), 0);
            CF_CHECK_EQ(wc_AesCcmDecrypt(
                        &ctx,
                        out,
                        op.ciphertext.GetPtr(),
                        op.ciphertext.GetSize(),
                        op.cipher.iv.GetPtr(),
                        op.cipher.iv.GetSize(),
                        op.tag->GetPtr(),
                        op.tag->GetSize(),
                        op.aad->GetPtr(),
                        op.aad->GetSize()), 0);

            ret = component::Cleartext(Buffer(out, op.ciphertext.GetSize()));
        }
        break;

        case CF_CIPHER("CHACHA20_POLY1305"):
        {
            CF_CHECK_NE(op.tag, std::nullopt);
            CF_CHECK_EQ(op.tag->GetSize(), CHACHA20_POLY1305_AEAD_AUTHTAG_SIZE);
            CF_CHECK_EQ(op.cipher.key.GetSize(), CHACHA20_POLY1305_AEAD_KEYSIZE);
            CF_CHECK_EQ(op.cipher.iv.GetSize(), CHACHA20_POLY1305_AEAD_IV_SIZE);
            CF_CHECK_NE(op.aad, std::nullopt);

            out = util::malloc(op.ciphertext.GetSize());

            bool oneShot = true;
            try {
                oneShot = ds.Get<bool>();
            } catch ( ... ) { }

            if ( oneShot == true ) {
                CF_CHECK_EQ(wc_ChaCha20Poly1305_Decrypt(
                            op.cipher.key.GetPtr(),
                            op.cipher.iv.GetPtr(),
                            op.aad->GetPtr(),
                            op.aad->GetSize(),
                            op.ciphertext.GetPtr(),
                            op.ciphertext.GetSize(),
                            op.tag->GetPtr(),
                            out), 0);
            } else {
                ChaChaPoly_Aead aead;

                CF_CHECK_EQ(wc_ChaCha20Poly1305_Init(&aead, op.cipher.key.GetPtr(), op.cipher.iv.GetPtr(), 0), 0);

                {
                    const auto partsAAD = util::ToParts(ds, *op.aad);
                    for (const auto& part : partsAAD) {
                        CF_CHECK_EQ(wc_ChaCha20Poly1305_UpdateAad(&aead, part.first, part.second), 0);
                    }
                }

                {
                    const auto partsData = util::ToParts(ds, op.ciphertext);
                    size_t pos = 0;
                    for (const auto& part : partsData) {
                        CF_CHECK_EQ(wc_ChaCha20Poly1305_UpdateData(&aead, part.first, out + pos, part.second), 0);
                        pos += part.second;
                    }

                }

                {
                    uint8_t outTag[CHACHA20_POLY1305_AEAD_AUTHTAG_SIZE];
                    CF_CHECK_EQ(wc_ChaCha20Poly1305_Final(&aead, outTag), 0);
                    CF_CHECK_EQ(wc_ChaCha20Poly1305_CheckTag(outTag, op.tag->GetPtr()), 0);
                }
            }

            ret = component::Cleartext(Buffer(out, op.ciphertext.GetSize()));
        }
        break;

        case CF_CIPHER("AES_128_CTR"):
        case CF_CIPHER("AES_192_CTR"):
        case CF_CIPHER("AES_256_CTR"):
        {
            Aes ctx;

            switch ( op.cipher.cipherType.Get() ) {
                case CF_CIPHER("AES_128_CTR"):
                    CF_CHECK_EQ(op.cipher.key.GetSize(), 16);
                    break;
                case CF_CIPHER("AES_192_CTR"):
                    CF_CHECK_EQ(op.cipher.key.GetSize(), 24);
                    break;
                case CF_CIPHER("AES_256_CTR"):
                    CF_CHECK_EQ(op.cipher.key.GetSize(), 32);
                    break;
            }

            CF_CHECK_EQ(op.ciphertext.GetSize() % 16, 0);
            CF_CHECK_EQ(op.cipher.iv.GetSize(), 16);
            CF_CHECK_GT(op.cipher.key.GetSize(), 0);

            out = util::malloc(op.ciphertext.GetSize());

            CF_CHECK_EQ(wc_AesInit(&ctx, nullptr, INVALID_DEVID), 0);
            CF_CHECK_EQ(wc_AesSetKeyDirect(&ctx, op.cipher.key.GetPtr(), op.cipher.key.GetSize(), op.cipher.iv.GetPtr(), AES_ENCRYPTION), 0);
            CF_CHECK_EQ(wc_AesCtrEncrypt(&ctx, out, op.ciphertext.GetPtr(), op.ciphertext.GetSize()), 0);

            ret = component::Cleartext(Buffer(out, op.ciphertext.GetSize()));
        }
        break;

        case CF_CIPHER("HC128"):
        {
            HC128 ctx;

            CF_CHECK_EQ(op.cipher.key.GetSize(), 16);
            CF_CHECK_EQ(op.cipher.iv.GetSize(), 16);

            out = util::malloc(op.ciphertext.GetSize());

            CF_CHECK_EQ(wc_Hc128_SetKey(&ctx, op.cipher.key.GetPtr(), op.cipher.iv.GetPtr()), 0);
            CF_CHECK_EQ(wc_Hc128_Process(&ctx, out, op.ciphertext.GetPtr(), op.ciphertext.GetSize()), 0);

            ret = component::Cleartext(Buffer(out, op.ciphertext.GetSize()));
        }
        break;

        case CF_CIPHER("AES_128_XTS"):
        case CF_CIPHER("AES_192_XTS"):
        case CF_CIPHER("AES_256_XTS"):
        {
            XtsAes ctx;

            switch ( op.cipher.cipherType.Get() ) {
                case CF_CIPHER("AES_128_XTS"):
                    CF_CHECK_EQ(op.cipher.key.GetSize(), 16);
                    break;
                case CF_CIPHER("AES_192_XTS"):
                    CF_CHECK_EQ(op.cipher.key.GetSize(), 24);
                    break;
                case CF_CIPHER("AES_256_XTS"):
                    CF_CHECK_EQ(op.cipher.key.GetSize(), 32);
                    break;
            }

            CF_CHECK_EQ(op.ciphertext.GetSize() % 16, 0);

            out = util::malloc(op.ciphertext.GetSize());

            CF_CHECK_EQ(wc_AesXtsSetKey(&ctx, op.cipher.key.GetPtr(), op.cipher.key.GetSize(), AES_DECRYPTION, nullptr, INVALID_DEVID), 0);
            CF_CHECK_EQ(wc_AesXtsDecrypt(&ctx, out, op.ciphertext.GetPtr(), op.ciphertext.GetSize(), op.cipher.iv.GetPtr(), op.cipher.iv.GetSize()), 0);

            ret = component::Cleartext(Buffer(out, op.ciphertext.GetSize()));
        }
        break;

        case CF_CIPHER("AES_128_CFB"):
        case CF_CIPHER("AES_192_CFB"):
        case CF_CIPHER("AES_256_CFB"):
        {
            Aes ctx;

            switch ( op.cipher.cipherType.Get() ) {
                case CF_CIPHER("AES_128_CFB"):
                    CF_CHECK_EQ(op.cipher.key.GetSize(), 16);
                    break;
                case CF_CIPHER("AES_192_CFB"):
                    CF_CHECK_EQ(op.cipher.key.GetSize(), 24);
                    break;
                case CF_CIPHER("AES_256_CFB"):
                    CF_CHECK_EQ(op.cipher.key.GetSize(), 32);
                    break;
            }

            CF_CHECK_EQ(op.ciphertext.GetSize() % 16, 0);
            CF_CHECK_EQ(op.cipher.iv.GetSize(), 16);
            CF_CHECK_GT(op.cipher.key.GetSize(), 0);

            out = util::malloc(op.ciphertext.GetSize());

            CF_CHECK_EQ(wc_AesInit(&ctx, nullptr, INVALID_DEVID), 0);
            CF_CHECK_EQ(wc_AesSetKeyDirect(&ctx, op.cipher.key.GetPtr(), op.cipher.key.GetSize(), op.cipher.iv.GetPtr(), AES_ENCRYPTION), 0);
            CF_CHECK_EQ(wc_AesCfbDecrypt(&ctx, out, op.ciphertext.GetPtr(), op.ciphertext.GetSize()), 0);

            ret = component::Cleartext(Buffer(out, op.ciphertext.GetSize()));
        }
        break;

        case CF_CIPHER("AES_128_OFB"):
        case CF_CIPHER("AES_192_OFB"):
        case CF_CIPHER("AES_256_OFB"):
        {
            Aes ctx;

            switch ( op.cipher.cipherType.Get() ) {
                case CF_CIPHER("AES_128_OFB"):
                    CF_CHECK_EQ(op.cipher.key.GetSize(), 16);
                    break;
                case CF_CIPHER("AES_192_OFB"):
                    CF_CHECK_EQ(op.cipher.key.GetSize(), 24);
                    break;
                case CF_CIPHER("AES_256_OFB"):
                    CF_CHECK_EQ(op.cipher.key.GetSize(), 32);
                    break;
            }

            CF_CHECK_EQ(op.ciphertext.GetSize() % 16, 0);
            CF_CHECK_EQ(op.cipher.iv.GetSize(), 16);
            CF_CHECK_GT(op.cipher.key.GetSize(), 0);

            out = util::malloc(op.ciphertext.GetSize());

            CF_CHECK_EQ(wc_AesInit(&ctx, nullptr, INVALID_DEVID), 0);
            CF_CHECK_EQ(wc_AesSetKeyDirect(&ctx, op.cipher.key.GetPtr(), op.cipher.key.GetSize(), op.cipher.iv.GetPtr(), AES_ENCRYPTION), 0);
            CF_CHECK_EQ(wc_AesOfbDecrypt(&ctx, out, op.ciphertext.GetPtr(), op.ciphertext.GetSize()), 0);

            ret = component::Cleartext(Buffer(out, op.ciphertext.GetSize()));
        }
        break;

        case CF_CIPHER("RC4"):
        {
            Arc4 ctx;

            out = util::malloc(op.ciphertext.GetSize());

            CF_CHECK_EQ(wc_Arc4Init(&ctx, NULL, INVALID_DEVID), 0);
            CF_CHECK_EQ(wc_Arc4SetKey(
                        &ctx,
                        op.cipher.key.GetPtr(),
                        op.cipher.key.GetSize()), 0);
            CF_CHECK_EQ(wc_Arc4Process(&ctx, out, op.ciphertext.GetPtr(), op.ciphertext.GetSize()), 0);

            ret = component::Cleartext(Buffer(out, op.ciphertext.GetSize()));
        }
        break;

        case CF_CIPHER("RABBIT"):
        {
            Rabbit ctx;

            CF_CHECK_EQ(op.cipher.key.GetSize(), 16);
            CF_CHECK_EQ(op.cipher.iv.GetSize(), 8);

            out = util::malloc(op.ciphertext.GetSize());

            CF_CHECK_EQ(wc_RabbitSetKey(
                        &ctx,
                        op.cipher.key.GetPtr(),
                        op.cipher.iv.GetPtr()), 0);
            CF_CHECK_EQ(wc_RabbitProcess(&ctx, out, op.ciphertext.GetPtr(), op.ciphertext.GetSize()), 0);

            ret = component::Cleartext(Buffer(out, op.ciphertext.GetSize()));
        }
        break;

        case CF_CIPHER("CHACHA20"):
        {
            ChaCha ctx;

            CF_CHECK_EQ(op.cipher.iv.GetSize(), CHACHA_IV_BYTES);

            out = util::malloc(op.ciphertext.GetSize());

            CF_CHECK_EQ(wc_Chacha_SetKey(&ctx, op.cipher.key.GetPtr(), op.cipher.key.GetSize()), 0);
            CF_CHECK_EQ(wc_Chacha_SetIV(&ctx, op.cipher.iv.GetPtr(), 0), 0);
            CF_CHECK_EQ(wc_Chacha_Process(&ctx, out, op.ciphertext.GetPtr(), op.ciphertext.GetSize()), 0);

            ret = component::Cleartext(Buffer(out, op.ciphertext.GetSize()));
        }
        break;

        case CF_CIPHER("DES_CBC"):
        {
            Des ctx;

            CF_CHECK_EQ(op.cipher.key.GetSize(), 8);
            CF_CHECK_EQ(op.cipher.iv.GetSize(), 8);

            out = util::malloc(op.ciphertext.GetSize());

            CF_CHECK_EQ(wc_Des_SetKey(&ctx, op.cipher.key.GetPtr(), op.cipher.iv.GetPtr(), DES_DECRYPTION), 0);
            CF_CHECK_EQ(wc_Des_CbcDecrypt(&ctx, out, op.ciphertext.GetPtr(), op.ciphertext.GetSize()), 0);

            const auto unpaddedCleartext = util::Pkcs7Unpad( std::vector<uint8_t>(out, out + op.ciphertext.GetSize()), DES_BLOCK_SIZE );
            CF_CHECK_NE(unpaddedCleartext, std::nullopt);
            ret = component::Cleartext(Buffer(*unpaddedCleartext));
        }
        break;

        case CF_CIPHER("DES3_CBC"):
        {
            Des3 ctx;

            CF_CHECK_EQ(op.cipher.key.GetSize(), 24);
            CF_CHECK_EQ(op.cipher.iv.GetSize(), 24);

            out = util::malloc(op.ciphertext.GetSize());

            CF_CHECK_EQ(wc_Des3_SetKey(&ctx, op.cipher.key.GetPtr(), op.cipher.iv.GetPtr(), DES_DECRYPTION), 0);
            CF_CHECK_EQ(wc_Des3_CbcDecrypt(&ctx, out, op.ciphertext.GetPtr(), op.ciphertext.GetSize()), 0);

            const auto unpaddedCleartext = util::Pkcs7Unpad( std::vector<uint8_t>(out, out + op.ciphertext.GetSize()), DES_BLOCK_SIZE );
            CF_CHECK_NE(unpaddedCleartext, std::nullopt);
            ret = component::Cleartext(Buffer(*unpaddedCleartext));
        }
        break;

        case CF_CIPHER("IDEA_CBC"):
        {
            Idea ctx;

            CF_CHECK_EQ(op.cipher.iv.GetSize(), IDEA_BLOCK_SIZE);

            out = util::malloc(op.ciphertext.GetSize());

            CF_CHECK_EQ(wc_IdeaSetKey(&ctx, op.cipher.key.GetPtr(), op.cipher.key.GetSize(), op.cipher.iv.GetPtr(), IDEA_DECRYPTION), 0);
            CF_CHECK_EQ(wc_IdeaCbcDecrypt(&ctx, out, op.ciphertext.GetPtr(), op.ciphertext.GetSize()), 0);

            const auto unpaddedCleartext = util::Pkcs7Unpad( std::vector<uint8_t>(out, out + op.ciphertext.GetSize()), IDEA_BLOCK_SIZE );
            CF_CHECK_NE(unpaddedCleartext, std::nullopt);
            ret = component::Cleartext(Buffer(*unpaddedCleartext));
        }
        break;
    }

end:
    util::free(out);

    wolfCrypt_detail::UnsetGlobalDs();

    return ret;
}

std::optional<component::MAC> wolfCrypt::OpCMAC(operation::CMAC& op) {
    /* Other ciphers not supported for CMAC in wolfCrypt */
    if ( op.cipher.cipherType.Get() != CF_CIPHER("AES") ) {
        return std::nullopt;
    }

    std::optional<component::MAC> ret = std::nullopt;
    Datasource ds(op.modifier.GetPtr(), op.modifier.GetSize());
    wolfCrypt_detail::SetGlobalDs(&ds);

    Cmac ctx;
    uint8_t out[AES_BLOCK_SIZE];
    util::Multipart parts;
    uint32_t outSize = sizeof(out);

    bool useOneShot = true;

    try {
        useOneShot = ds.Get<bool>();
    } catch ( fuzzing::datasource::Datasource::OutOfData ) { }

    if ( useOneShot == true ) {
        CF_CHECK_EQ(wc_AesCmacGenerate(
                    out,
                    &outSize,
                    op.cleartext.GetPtr(),
                    op.cleartext.GetSize(),
                    op.cipher.key.GetPtr(),
                    op.cipher.key.GetSize()), 0);
    } else { /* Multi-part CMAC */

        /* Initialize */
        {
            parts = util::ToParts(ds, op.cleartext);

            CF_CHECK_EQ(wc_InitCmac(&ctx, op.cipher.key.GetPtr(), op.cipher.key.GetSize(), WC_CMAC_AES, nullptr), 0);
        }

        /* Process */
        for (const auto& part : parts) {
            CF_CHECK_EQ(wc_CmacUpdate(&ctx, part.first, part.second), 0);
        }

        /* Finalize */
        {
            CF_CHECK_EQ(wc_CmacFinal(&ctx, out, &outSize), 0);
            ret = component::MAC(out, outSize);
        }
    }

    if ( wc_AesCmacVerify(
                    out,
                    outSize,
                    op.cleartext.GetPtr(),
                    op.cleartext.GetSize(),
                    op.cipher.key.GetPtr(),
                    op.cipher.key.GetSize()) != 0 ) {
        abort();
    }

end:

    wolfCrypt_detail::UnsetGlobalDs();

    return ret;
}

std::optional<component::Key> wolfCrypt::OpKDF_PBKDF(operation::KDF_PBKDF& op) {
    std::optional<component::Key> ret = std::nullopt;
    Datasource ds(op.modifier.GetPtr(), op.modifier.GetSize());
    wolfCrypt_detail::SetGlobalDs(&ds);

    uint8_t* out = util::malloc(op.keySize);

    const auto hashType = wolfCrypt_detail::toHashType(op.digestType);

    CF_CHECK_NE(hashType, std::nullopt);

    CF_CHECK_EQ(wc_PKCS12_PBKDF(out,
                op.password.GetPtr(),
                op.password.GetSize(),
                op.salt.GetPtr(),
                op.salt.GetSize(),
                op.iterations,
                op.keySize,
                *hashType,
                1), 0);

    ret = component::Key(out, op.keySize);

end:
    util::free(out);

    wolfCrypt_detail::UnsetGlobalDs();

    return ret;
}

std::optional<component::Key> wolfCrypt::OpKDF_PBKDF1(operation::KDF_PBKDF1& op) {
    std::optional<component::Key> ret = std::nullopt;

    uint8_t* out = util::malloc(op.keySize);

    const auto hashType = wolfCrypt_detail::toHashType(op.digestType);

    CF_CHECK_NE(hashType, std::nullopt);

    CF_CHECK_EQ(
            wc_PBKDF1(
                out,
                op.password.GetPtr(),
                op.password.GetSize(),
                op.salt.GetPtr(),
                op.salt.GetSize(),
                op.iterations,
                op.keySize,
                *hashType), 0);

    CF_CHECK_NE(op.digestType.Get(), CF_DIGEST("BLAKE2B512"));
    CF_CHECK_NE(op.digestType.Get(), CF_DIGEST("BLAKE2S256"));

    ret = component::Key(out, op.keySize);

end:
    util::free(out);

    wolfCrypt_detail::UnsetGlobalDs();

    return ret;
}

std::optional<component::Key> wolfCrypt::OpKDF_PBKDF2(operation::KDF_PBKDF2& op) {
    std::optional<component::Key> ret = std::nullopt;
    Datasource ds(op.modifier.GetPtr(), op.modifier.GetSize());
    wolfCrypt_detail::SetGlobalDs(&ds);

    uint8_t* out = util::malloc(op.keySize);

    const auto hashType = wolfCrypt_detail::toHashType(op.digestType);

    CF_CHECK_NE(hashType, std::nullopt);

    CF_CHECK_EQ(
            wc_PBKDF2(
                out,
                op.password.GetPtr(),
                op.password.GetSize(),
                op.salt.GetPtr(),
                op.salt.GetSize(),
                op.iterations,
                op.keySize,
                *hashType), 0);

    CF_CHECK_NE(op.digestType.Get(), CF_DIGEST("BLAKE2B512"));
    CF_CHECK_NE(op.digestType.Get(), CF_DIGEST("BLAKE2S256"));

    ret = component::Key(out, op.keySize);

end:
    util::free(out);

    wolfCrypt_detail::UnsetGlobalDs();

    return ret;
}

std::optional<component::Key> wolfCrypt::OpKDF_SCRYPT(operation::KDF_SCRYPT& op) {
    std::optional<component::Key> ret = std::nullopt;
    Datasource ds(op.modifier.GetPtr(), op.modifier.GetSize());
    wolfCrypt_detail::SetGlobalDs(&ds);

    uint8_t* out = util::malloc(op.keySize);

    const size_t N = op.N >> 1;

    CF_CHECK_EQ(N << 1, op.N);
    CF_CHECK_GT(op.p, 0);

    CF_CHECK_EQ(wc_scrypt(
            out,
            op.password.GetPtr(),
            op.password.GetSize(),
            op.salt.GetPtr(),
            op.salt.GetSize(),
            op.N >> 1,
            op.r,
            op.p,
            op.keySize), 0);

    ret = component::Key(out, op.keySize);

end:
    util::free(out);

    wolfCrypt_detail::UnsetGlobalDs();

    return ret;
}

std::optional<component::Key> wolfCrypt::OpKDF_HKDF(operation::KDF_HKDF& op) {
    std::optional<component::Key> ret = std::nullopt;
    Datasource ds(op.modifier.GetPtr(), op.modifier.GetSize());
    wolfCrypt_detail::SetGlobalDs(&ds);

    uint8_t* out = util::malloc(op.keySize);

    auto hashType = wolfCrypt_detail::toHashType(op.digestType);

    CF_CHECK_NE(hashType, std::nullopt);

    CF_CHECK_EQ(wc_HKDF(
                *hashType,
                op.password.GetPtr(),
                op.password.GetSize(),
                op.salt.GetPtr(),
                op.salt.GetSize(),
                op.info.GetPtr(),
                op.info.GetSize(),
                out,
                op.keySize), 0);

    CF_CHECK_NE(op.digestType.Get(), CF_DIGEST("BLAKE2B512"));
    CF_CHECK_NE(op.digestType.Get(), CF_DIGEST("BLAKE2S256"));

    ret = component::Key(out, op.keySize);

end:
    util::free(out);

    wolfCrypt_detail::UnsetGlobalDs();

    return ret;
}

std::optional<component::Key> wolfCrypt::OpKDF_TLS1_PRF(operation::KDF_TLS1_PRF& op) {
    std::optional<component::Key> ret = std::nullopt;
    Datasource ds(op.modifier.GetPtr(), op.modifier.GetSize());
    wolfCrypt_detail::SetGlobalDs(&ds);

    uint8_t* out = util::malloc(op.keySize);

    CF_CHECK_EQ(op.digestType.Get(), CF_DIGEST("MD5_SHA1"));

    CF_CHECK_EQ(wc_PRF_TLSv1(out,
            op.keySize,
            op.secret.GetPtr(),
            op.secret.GetSize(),
            nullptr,
            0,
            op.seed.GetPtr(),
            op.seed.GetSize(),
            nullptr,
            INVALID_DEVID), 0);

    ret = component::Key(out, op.keySize);

end:
    util::free(out);

    wolfCrypt_detail::UnsetGlobalDs();

    return ret;
}

std::optional<component::Key> wolfCrypt::OpKDF_X963(operation::KDF_X963& op) {
    std::optional<component::Key> ret = std::nullopt;
    Datasource ds(op.modifier.GetPtr(), op.modifier.GetSize());
    wolfCrypt_detail::SetGlobalDs(&ds);

    uint8_t* out = util::malloc(op.keySize);

    auto hashType = wolfCrypt_detail::toHashType(op.digestType);

    CF_CHECK_NE(hashType, std::nullopt);

    CF_CHECK_EQ(wc_X963_KDF(
            *hashType,
            op.secret.GetPtr(),
            op.secret.GetSize(),
            op.info.GetPtr(),
            op.info.GetSize(),
            out,
            op.keySize), 0);

    ret = component::Key(out, op.keySize);

end:
    util::free(out);

    wolfCrypt_detail::UnsetGlobalDs();

    return ret;
}

namespace wolfCrypt_detail {
    std::optional<int> toCurveID(const component::CurveType& curveType) {
        static const std::map<uint64_t, int> LUT = {
            /* Reference: wolfssl/wolfcrypt/ecc.h */

            /* NIST */
            { CF_ECC_CURVE("secp192r1"), ECC_SECP192R1 },
            { CF_ECC_CURVE("secp256r1"), ECC_SECP256R1 },

            /* SECP */
            { CF_ECC_CURVE("secp112r1"), ECC_SECP112R1 },
            { CF_ECC_CURVE("secp112r2"), ECC_SECP112R2 },
            { CF_ECC_CURVE("secp128r1"), ECC_SECP128R1 },
            { CF_ECC_CURVE("secp128r2"), ECC_SECP128R2 },
            { CF_ECC_CURVE("secp160r1"), ECC_SECP160R1 },
            { CF_ECC_CURVE("secp160r2"), ECC_SECP160R2 },
            { CF_ECC_CURVE("secp224r1"), ECC_SECP224R1 },
            { CF_ECC_CURVE("secp384r1"), ECC_SECP384R1 },
            { CF_ECC_CURVE("secp521r1"), ECC_SECP521R1 },

            /* Koblitz */
            { CF_ECC_CURVE("secp160k1"), ECC_SECP160K1 },
            { CF_ECC_CURVE("secp192k1"), ECC_SECP192K1 },
            { CF_ECC_CURVE("secp224k1"), ECC_SECP224K1 },
            { CF_ECC_CURVE("secp256k1"), ECC_SECP256K1 },

            /* Brainpool */
            { CF_ECC_CURVE("brainpool160r1"), ECC_BRAINPOOLP160R1 },
            { CF_ECC_CURVE("brainpool192r1"), ECC_BRAINPOOLP192R1 },
            { CF_ECC_CURVE("brainpool224r1"), ECC_BRAINPOOLP224R1 },
            { CF_ECC_CURVE("brainpool256r1"), ECC_BRAINPOOLP256R1 },
            { CF_ECC_CURVE("brainpool320r1"), ECC_BRAINPOOLP320R1 },
            { CF_ECC_CURVE("brainpool384r1"), ECC_BRAINPOOLP384R1 },
            { CF_ECC_CURVE("brainpool512r1"), ECC_BRAINPOOLP512R1 },

#if 0
            /* Twisted Edwards */
            { CF_ECC_CURVE("x25519"), ECC_X25519 },
            { CF_ECC_CURVE("x448"), ECC_X448 },
#endif
        };

        if ( LUT.find(curveType.Get()) == LUT.end() ) {
            return std::nullopt;
        }

        return LUT.at(curveType.Get());
    }
}

std::optional<component::ECC_PublicKey> wolfCrypt::OpECC_PrivateToPublic(operation::ECC_PrivateToPublic& op) {
    std::optional<component::ECC_PublicKey> ret = std::nullopt;
    /* Disabled until ZD 10749 is resolved */
    (void)op;
#if 0
    Datasource ds(op.modifier.GetPtr(), op.modifier.GetSize());
    wolfCrypt_detail::SetGlobalDs(&ds);

    wolfCrypt_bignum::Bignum priv(ds);
    ecc_key* key = nullptr;
    ecc_point* pub = nullptr;

    /* Initialize */
    {
        std::optional<int> curveID;
        CF_CHECK_NE(curveID = wolfCrypt_detail::toCurveID(op.curveType), std::nullopt);

        CF_CHECK_NE(key = wc_ecc_key_new(nullptr), nullptr);
        CF_CHECK_NE(pub = wc_ecc_new_point_h(nullptr), nullptr);

        CF_CHECK_EQ(wc_ecc_set_curve(key, 0, *curveID), MP_OKAY);
        {
            wolfCrypt_bignum::Bignum priv(&key->k, ds);
            CF_CHECK_EQ(priv.Set(op.priv.ToString(ds)), true);
        }
    }

    /* Process */
    CF_CHECK_EQ(wc_ecc_make_pub(key, pub), MP_OKAY);

    /* Finalize */
    {
        wolfCrypt_bignum::Bignum pub_x(pub->x, ds);
        wolfCrypt_bignum::Bignum pub_y(pub->y, ds);

        std::optional<std::string> pub_x_str, pub_y_str;
        CF_CHECK_NE(pub_x_str = pub_x.ToDecString(), std::nullopt);
        CF_CHECK_NE(pub_y_str = pub_y.ToDecString(), std::nullopt);

        ret = { *pub_x_str, *pub_y_str };
    }

end:
    /* noret */ wc_ecc_key_free(key);
    /* noret */ wc_ecc_del_point(pub);

    wolfCrypt_detail::UnsetGlobalDs();

#endif
    return ret;
}

std::optional<component::ECC_KeyPair> wolfCrypt::OpECC_GenerateKeyPair(operation::ECC_GenerateKeyPair& op) {
    std::optional<component::ECC_KeyPair> ret = std::nullopt;
    Datasource ds(op.modifier.GetPtr(), op.modifier.GetSize());
    wolfCrypt_detail::SetGlobalDs(&ds);

    std::optional<int> curveID;
    ecc_key* key = nullptr;
    std::optional<std::string> priv_str, pub_x_str, pub_y_str;

    /* Initialize */
    {
        CF_CHECK_NE(curveID = wolfCrypt_detail::toCurveID(op.curveType), std::nullopt);

        CF_CHECK_NE(key = wc_ecc_key_new(nullptr), nullptr);
    }

    /* Process */
    {
        CF_CHECK_EQ(wc_ecc_make_key_ex(&wolfCrypt_detail::rng, 0, key, *curveID), 0);

        {
            wolfCrypt_bignum::Bignum priv(&key->k, ds);
            wolfCrypt_bignum::Bignum pub_x(key->pubkey.x, ds);
            wolfCrypt_bignum::Bignum pub_y(key->pubkey.y, ds);

            CF_CHECK_NE(priv_str = priv.ToDecString(), std::nullopt);
            CF_CHECK_NE(pub_x_str = pub_x.ToDecString(), std::nullopt);
            CF_CHECK_NE(pub_y_str = pub_y.ToDecString(), std::nullopt);
        }
    }

    /* Finalize */
    {
        ret = {
            std::string(*priv_str),
            { std::string(*pub_x_str), std::string(*pub_y_str) }
        };
    }
end:
    /* noret */ wc_ecc_key_free(key);

    wolfCrypt_detail::UnsetGlobalDs();

    return ret;
}

std::optional<component::Bignum> wolfCrypt::OpBignumCalc(operation::BignumCalc& op) {
    std::optional<component::Bignum> ret = std::nullopt;
    Datasource ds(op.modifier.GetPtr(), op.modifier.GetSize());
    wolfCrypt_detail::SetGlobalDs(&ds);

#if defined(CRYPTOFUZZ_WOLFCRYPT_ALLOCATION_FAILURES)
    /* If allocation failures are induced, it is expected
     * that the Bignum class will throw if initialization
     * of the mp_int variable fails. Catch these exceptions
     * and silently proceed.
     */
    try {
#endif

    std::unique_ptr<wolfCrypt_bignum::Operation> opRunner = nullptr;

    std::vector<wolfCrypt_bignum::Bignum> bn{
        std::move(wolfCrypt_bignum::Bignum(ds)),
        std::move(wolfCrypt_bignum::Bignum(ds)),
        std::move(wolfCrypt_bignum::Bignum(ds)),
        std::move(wolfCrypt_bignum::Bignum(ds))
    };
    wolfCrypt_bignum::Bignum res(ds);

    CF_CHECK_EQ(res.Set("0"), true);
    CF_CHECK_EQ(bn[0].Set(op.bn0.ToString(ds)), true);
    CF_CHECK_EQ(bn[1].Set(op.bn1.ToString(ds)), true);
    CF_CHECK_EQ(bn[2].Set(op.bn2.ToString(ds)), true);
    CF_CHECK_EQ(bn[3].Set(op.bn3.ToString(ds)), true);

    switch ( op.calcOp.Get() ) {
        case    CF_CALCOP("Add(A,B)"):
            opRunner = std::make_unique<wolfCrypt_bignum::Add>();
            break;
        case    CF_CALCOP("Sub(A,B)"):
            opRunner = std::make_unique<wolfCrypt_bignum::Sub>();
            break;
        case    CF_CALCOP("Mul(A,B)"):
            opRunner = std::make_unique<wolfCrypt_bignum::Mul>();
            break;
        case    CF_CALCOP("Div(A,B)"):
            opRunner = std::make_unique<wolfCrypt_bignum::Div>();
            break;
        case    CF_CALCOP("ExpMod(A,B,C)"):
            opRunner = std::make_unique<wolfCrypt_bignum::ExpMod>();
            break;
        case    CF_CALCOP("Sqr(A)"):
            opRunner = std::make_unique<wolfCrypt_bignum::Sqr>();
            break;
        case    CF_CALCOP("GCD(A,B)"):
            opRunner = std::make_unique<wolfCrypt_bignum::GCD>();
            break;
        case    CF_CALCOP("InvMod(A,B)"):
            opRunner = std::make_unique<wolfCrypt_bignum::InvMod>();
            break;
        case    CF_CALCOP("Cmp(A,B)"):
            opRunner = std::make_unique<wolfCrypt_bignum::Cmp>();
            break;
        case    CF_CALCOP("Abs(A)"):
            opRunner = std::make_unique<wolfCrypt_bignum::Abs>();
            break;
        case    CF_CALCOP("Neg(A)"):
            opRunner = std::make_unique<wolfCrypt_bignum::Neg>();
            break;
        case    CF_CALCOP("RShift(A,B)"):
            opRunner = std::make_unique<wolfCrypt_bignum::RShift>();
            break;
        case    CF_CALCOP("LShift1(A)"):
            opRunner = std::make_unique<wolfCrypt_bignum::LShift1>();
            break;
        case    CF_CALCOP("IsNeg(A)"):
            opRunner = std::make_unique<wolfCrypt_bignum::IsNeg>();
            break;
        case    CF_CALCOP("IsEq(A,B)"):
            opRunner = std::make_unique<wolfCrypt_bignum::IsEq>();
            break;
        case    CF_CALCOP("IsZero(A)"):
            opRunner = std::make_unique<wolfCrypt_bignum::IsZero>();
            break;
        case    CF_CALCOP("IsOne(A)"):
            opRunner = std::make_unique<wolfCrypt_bignum::IsOne>();
            break;
        case    CF_CALCOP("MulMod(A,B,C)"):
            opRunner = std::make_unique<wolfCrypt_bignum::MulMod>();
            break;
        case    CF_CALCOP("AddMod(A,B,C)"):
            opRunner = std::make_unique<wolfCrypt_bignum::AddMod>();
            break;
        case    CF_CALCOP("SubMod(A,B,C)"):
            opRunner = std::make_unique<wolfCrypt_bignum::SubMod>();
            break;
        case    CF_CALCOP("SqrMod(A,B)"):
            opRunner = std::make_unique<wolfCrypt_bignum::SqrMod>();
            break;
        case    CF_CALCOP("Bit(A,B)"):
            opRunner = std::make_unique<wolfCrypt_bignum::Bit>();
            break;
        case    CF_CALCOP("CmpAbs(A,B)"):
            opRunner = std::make_unique<wolfCrypt_bignum::CmpAbs>();
            break;
        case    CF_CALCOP("SetBit(A,B)"):
            opRunner = std::make_unique<wolfCrypt_bignum::SetBit>();
            break;
        case    CF_CALCOP("LCM(A,B)"):
            opRunner = std::make_unique<wolfCrypt_bignum::LCM>();
            break;
        case    CF_CALCOP("Mod(A,B)"):
            opRunner = std::make_unique<wolfCrypt_bignum::Mod>();
            break;
        case    CF_CALCOP("IsEven(A)"):
            opRunner = std::make_unique<wolfCrypt_bignum::IsEven>();
            break;
        case    CF_CALCOP("IsOdd(A)"):
            opRunner = std::make_unique<wolfCrypt_bignum::IsOdd>();
            break;
        case    CF_CALCOP("MSB(A)"):
            opRunner = std::make_unique<wolfCrypt_bignum::MSB>();
            break;
        case    CF_CALCOP("NumBits(A)"):
            opRunner = std::make_unique<wolfCrypt_bignum::NumBits>();
            break;
        case    CF_CALCOP("Set(A)"):
            opRunner = std::make_unique<wolfCrypt_bignum::Set>();
            break;
    }

    CF_CHECK_NE(opRunner, nullptr);
    CF_CHECK_EQ(opRunner->Run(ds, res, bn), true);

    ret = res.ToComponentBignum();
#if defined(CRYPTOFUZZ_WOLFCRYPT_ALLOCATION_FAILURES)
    } catch ( std::exception ) { }
#endif

end:

    wolfCrypt_detail::UnsetGlobalDs();

    return ret;
}

} /* namespace module */
} /* namespace cryptofuzz */<|MERGE_RESOLUTION|>--- conflicted
+++ resolved
@@ -632,7 +632,6 @@
     Datasource ds(op.modifier.GetPtr(), op.modifier.GetSize());
     wolfCrypt_detail::SetGlobalDs(&ds);
 
-<<<<<<< HEAD
     bool useOneShot = false;
     try {
         useOneShot = ds.Get<bool>();
@@ -687,58 +686,10 @@
             case CF_DIGEST("BLAKE2S256"):
                 ret = wolfCrypt_detail::blake2s256.Run(op, ds);
                 break;
-        }
-=======
-    switch ( op.digestType.Get() ) {
-        case CF_DIGEST("MD2"):
-            ret = wolfCrypt_detail::md2.Run(op, ds);
-            break;
-        case CF_DIGEST("MD4"):
-            ret = wolfCrypt_detail::md4.Run(op, ds);
-            break;
-        case CF_DIGEST("MD5"):
-            ret = wolfCrypt_detail::md5.Run(op, ds);
-            break;
-        case CF_DIGEST("RIPEMD160"):
-            ret = wolfCrypt_detail::ripemd160.Run(op, ds);
-            break;
-        case CF_DIGEST("SHA1"):
-            ret = wolfCrypt_detail::sha1.Run(op, ds);
-            break;
-        case CF_DIGEST("SHA224"):
-            ret = wolfCrypt_detail::sha224.Run(op, ds);
-            break;
-        case CF_DIGEST("SHA256"):
-            ret = wolfCrypt_detail::sha256.Run(op, ds);
-            break;
-        case CF_DIGEST("SHA384"):
-            ret = wolfCrypt_detail::sha384.Run(op, ds);
-            break;
-        case CF_DIGEST("SHA512"):
-            ret = wolfCrypt_detail::sha512.Run(op, ds);
-            break;
-        case CF_DIGEST("SHA3-224"):
-            ret = wolfCrypt_detail::sha3_224.Run(op, ds);
-            break;
-        case CF_DIGEST("SHA3-256"):
-            ret = wolfCrypt_detail::sha3_256.Run(op, ds);
-            break;
-        case CF_DIGEST("SHA3-384"):
-            ret = wolfCrypt_detail::sha3_384.Run(op, ds);
-            break;
-        case CF_DIGEST("SHA3-512"):
-            ret = wolfCrypt_detail::sha3_512.Run(op, ds);
-            break;
-        case CF_DIGEST("BLAKE2B512"):
-            ret = wolfCrypt_detail::blake2b512.Run(op, ds);
-            break;
-        case CF_DIGEST("BLAKE2S256"):
-            ret = wolfCrypt_detail::blake2s256.Run(op, ds);
-            break;
-        case CF_DIGEST("SHAKE256"):
-            ret = wolfCrypt_detail::shake512.Run(op, ds);
-            break;
->>>>>>> 82cf552e
+            case CF_DIGEST("SHAKE256"):
+                ret = wolfCrypt_detail::shake512.Run(op, ds);
+                break;
+        }
     }
 
     wolfCrypt_detail::UnsetGlobalDs();
