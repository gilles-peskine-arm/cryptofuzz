#include "executor.h"
#include "tests.h"
#include <cryptofuzz/util.h>
#include <fuzzing/memory.hpp>
#include <algorithm>

extern "C" {
//__attribute__((section("__libfuzzer_extra_counters")))
struct {
    uint64_t moduleID;
    uint64_t operation;
    uint64_t operationDetail[3];
} extraCounterData;
}

namespace cryptofuzz {

/* Specialization for operation::Digest */
template<> void ExecutorBase<component::Digest, operation::Digest>::updateExtraCounters(const uint64_t moduleID, operation::Digest& op) const {
    using fuzzing::datasource::ID;
    updateExtraCounters(moduleID, operationID, op.cleartext.Get().size(), op.digestType.Get());
}

template<> void ExecutorBase<component::Digest, operation::Digest>::postprocess(std::shared_ptr<Module> module, operation::Digest& op, const ExecutorBase<component::Digest, operation::Digest>::ResultPair& result) const {
    (void)module;
    (void)op;

    if ( result.second != std::nullopt ) {
        fuzzing::memory::memory_test_msan(result.second->GetPtr(), result.second->GetSize());
    }
}

template<> std::optional<component::Digest> ExecutorBase<component::Digest, operation::Digest>::callModule(std::shared_ptr<Module> module, operation::Digest& op) const {
    return module->OpDigest(op);
}

/* Specialization for operation::HMAC */
template<> void ExecutorBase<component::MAC, operation::HMAC>::updateExtraCounters(const uint64_t moduleID, operation::HMAC& op) const {
    using fuzzing::datasource::ID;
    updateExtraCounters(moduleID, operationID, op.cleartext.Get().size(), op.digestType.Get(), op.cipher.cipherType.Get());
}

template<> void ExecutorBase<component::MAC, operation::HMAC>::postprocess(std::shared_ptr<Module> module, operation::HMAC& op, const ExecutorBase<component::MAC, operation::HMAC>::ResultPair& result) const {
    (void)module;
    (void)op;

    if ( result.second != std::nullopt ) {
        fuzzing::memory::memory_test_msan(result.second->GetPtr(), result.second->GetSize());
    }
}

template<> std::optional<component::MAC> ExecutorBase<component::MAC, operation::HMAC>::callModule(std::shared_ptr<Module> module, operation::HMAC& op) const {
    return module->OpHMAC(op);
}

/* Specialization for operation::CMAC */
template<> void ExecutorBase<component::MAC, operation::CMAC>::updateExtraCounters(const uint64_t moduleID, operation::CMAC& op) const {
    using fuzzing::datasource::ID;
    updateExtraCounters(moduleID, operationID, op.cleartext.Get().size(), op.cipher.cipherType.Get());
}

template<> void ExecutorBase<component::MAC, operation::CMAC>::postprocess(std::shared_ptr<Module> module, operation::CMAC& op, const ExecutorBase<component::MAC, operation::CMAC>::ResultPair& result) const {
    (void)module;
    (void)op;

    if ( result.second != std::nullopt ) {
        fuzzing::memory::memory_test_msan(result.second->GetPtr(), result.second->GetSize());
    }
}

template<> std::optional<component::MAC> ExecutorBase<component::MAC, operation::CMAC>::callModule(std::shared_ptr<Module> module, operation::CMAC& op) const {
    return module->OpCMAC(op);
}

/* Specialization for operation::SymmetricEncrypt */
template<> void ExecutorBase<component::Ciphertext, operation::SymmetricEncrypt>::updateExtraCounters(const uint64_t moduleID, operation::SymmetricEncrypt& op) const {
    using fuzzing::datasource::ID;
    updateExtraCounters(moduleID, operationID, op.cleartext.Get().size(), op.cipher.cipherType.Get(), op.cipher.iv.Get().size());
}

template<> void ExecutorBase<component::Ciphertext, operation::SymmetricEncrypt>::postprocess(std::shared_ptr<Module> module, operation::SymmetricEncrypt& op, const ExecutorBase<component::Ciphertext, operation::SymmetricEncrypt>::ResultPair& result) const {
    if ( result.second != std::nullopt ) {
        fuzzing::memory::memory_test_msan(result.second->ciphertext.GetPtr(), result.second->ciphertext.GetSize());
        if ( result.second->tag != std::nullopt ) {
            fuzzing::memory::memory_test_msan(result.second->tag->GetPtr(), result.second->tag->GetSize());
        }
    }

    if ( op.cleartext.GetSize() > 0 && result.second != std::nullopt && result.second->ciphertext.GetSize() > 0 ) {
        using fuzzing::datasource::ID;

        bool tryDecrypt = true;

        switch ( op.cipher.cipherType.Get() ) {
            case    ID("Cryptofuzz/Cipher/AES_128_OCB"):
            case    ID("Cryptofuzz/Cipher/AES_256_OCB"):

            case    ID("Cryptofuzz/Cipher/AES_128_GCM"):
            case    ID("Cryptofuzz/Cipher/AES_192_GCM"):
            case    ID("Cryptofuzz/Cipher/AES_256_GCM"):

            case    ID("Cryptofuzz/Cipher/AES_128_CCM"):
            case    ID("Cryptofuzz/Cipher/AES_192_CCM"):
            case    ID("Cryptofuzz/Cipher/AES_256_CCM"):

            case    ID("Cryptofuzz/Cipher/ARIA_128_CCM"):
            case    ID("Cryptofuzz/Cipher/ARIA_192_CCM"):
            case    ID("Cryptofuzz/Cipher/ARIA_256_CCM"):

            case    ID("Cryptofuzz/Cipher/ARIA_128_GCM"):
            case    ID("Cryptofuzz/Cipher/ARIA_192_GCM"):
            case    ID("Cryptofuzz/Cipher/ARIA_256_GCM"):
                tryDecrypt = false;
                break;
        }

        if ( tryDecrypt == true ) {
            /* Try to decrypt the encrypted data */

            /* Construct a SymmetricDecrypt instance with the SymmetricEncrypt instance */
            auto opDecrypt = operation::SymmetricDecrypt(
                    /* The SymmetricEncrypt instance */
                    op,

                    /* The ciphertext generated by OpSymmetricEncrypt */
                    *(result.second),

                    /* The size of the output buffer that OpSymmetricDecrypt() must use. */
                    op.cleartext.GetSize() + 32,

                    op.aad,

                    /* Empty modifier */
                    {});

            const auto cleartext = module->OpSymmetricDecrypt(opDecrypt);

            if ( cleartext == std::nullopt ) {
                /* Decryption failed, OpSymmetricDecrypt() returned std::nullopt */
                printf("Cannot decrypt ciphertext\n\n");
                printf("Operation:\n%s\n", op.ToString().c_str());
                printf("Ciphertext: %s\n", util::HexDump(result.second->ciphertext.Get()).c_str());
                printf("Tag: %s\n", result.second->tag ? util::HexDump(result.second->tag->Get()).c_str() : "nullopt");
                abort(
                        {module->name},
                        op.Name(),
                        op.GetAlgorithmString(),
                        "cannot decrypt ciphertext"
                );
            } else if ( cleartext->Get() != op.cleartext.Get() ) {
                /* Decryption ostensibly succeeded, but the cleartext returned by OpSymmetricDecrypt()
                 * does not match to original cleartext */

                printf("Cannot decrypt ciphertext (but decryption ostensibly succeeded)\n\n");
                printf("Operation:\n%s\n", op.ToString().c_str());
                printf("Ciphertext: %s\n", util::HexDump(result.second->ciphertext.Get()).c_str());
                printf("Tag: %s\n", result.second->tag ? util::HexDump(result.second->tag->Get()).c_str() : "nullopt");
                printf("Purported cleartext: %s\n", util::HexDump(cleartext->Get()).c_str());
                abort(
                        {module->name},
                        op.Name(),
                        op.GetAlgorithmString(),
                        "cannot decrypt ciphertext"
                );
            }
        }
    }
}

template<> std::optional<component::Ciphertext> ExecutorBase<component::Ciphertext, operation::SymmetricEncrypt>::callModule(std::shared_ptr<Module> module, operation::SymmetricEncrypt& op) const {
    return module->OpSymmetricEncrypt(op);
}

/* Specialization for operation::SymmetricDecrypt */
template<> void ExecutorBase<component::MAC, operation::SymmetricDecrypt>::updateExtraCounters(const uint64_t moduleID, operation::SymmetricDecrypt& op) const {
    using fuzzing::datasource::ID;
    updateExtraCounters(moduleID, operationID, op.ciphertext.Get().size(), op.cipher.cipherType.Get());
}

template<> void ExecutorBase<component::MAC, operation::SymmetricDecrypt>::postprocess(std::shared_ptr<Module> module, operation::SymmetricDecrypt& op, const ExecutorBase<component::MAC, operation::SymmetricDecrypt>::ResultPair& result) const {
    (void)module;
    (void)op;

    if ( result.second != std::nullopt ) {
        fuzzing::memory::memory_test_msan(result.second->GetPtr(), result.second->GetSize());
    }
}

template<> std::optional<component::MAC> ExecutorBase<component::MAC, operation::SymmetricDecrypt>::callModule(std::shared_ptr<Module> module, operation::SymmetricDecrypt& op) const {
    return module->OpSymmetricDecrypt(op);
}

/* Specialization for operation::KDF_SCRYPT */
template<> void ExecutorBase<component::Key, operation::KDF_SCRYPT>::updateExtraCounters(const uint64_t moduleID, operation::KDF_SCRYPT& op) const {
    (void)moduleID;
    (void)op;

    /* TODO */
}

template<> void ExecutorBase<component::Key, operation::KDF_SCRYPT>::postprocess(std::shared_ptr<Module> module, operation::KDF_SCRYPT& op, const ExecutorBase<component::Key, operation::KDF_SCRYPT>::ResultPair& result) const {
    (void)module;
    (void)op;

    if ( result.second != std::nullopt ) {
        fuzzing::memory::memory_test_msan(result.second->GetPtr(), result.second->GetSize());
    }
}

template<> std::optional<component::Key> ExecutorBase<component::Key, operation::KDF_SCRYPT>::callModule(std::shared_ptr<Module> module, operation::KDF_SCRYPT& op) const {
    return module->OpKDF_SCRYPT(op);
}

/* Specialization for operation::KDF_HKDF */
template<> void ExecutorBase<component::Key, operation::KDF_HKDF>::updateExtraCounters(const uint64_t moduleID, operation::KDF_HKDF& op) const {
    (void)moduleID;
    (void)op;

    /* TODO */
}

template<> void ExecutorBase<component::Key, operation::KDF_HKDF>::postprocess(std::shared_ptr<Module> module, operation::KDF_HKDF& op, const ExecutorBase<component::Key, operation::KDF_HKDF>::ResultPair& result) const {
    (void)module;
    (void)op;

    if ( result.second != std::nullopt ) {
        fuzzing::memory::memory_test_msan(result.second->GetPtr(), result.second->GetSize());
    }
}

template<> std::optional<component::Key> ExecutorBase<component::Key, operation::KDF_HKDF>::callModule(std::shared_ptr<Module> module, operation::KDF_HKDF& op) const {
    return module->OpKDF_HKDF(op);
}

/* Specialization for operation::KDF_PBKDF1 */
template<> void ExecutorBase<component::Key, operation::KDF_PBKDF1>::updateExtraCounters(const uint64_t moduleID, operation::KDF_PBKDF1& op) const {
    (void)moduleID;
    (void)op;

    /* TODO */
}

template<> void ExecutorBase<component::Key, operation::KDF_PBKDF1>::postprocess(std::shared_ptr<Module> module, operation::KDF_PBKDF1& op, const ExecutorBase<component::Key, operation::KDF_PBKDF1>::ResultPair& result) const {
    (void)module;
    (void)op;

    if ( result.second != std::nullopt ) {
        fuzzing::memory::memory_test_msan(result.second->GetPtr(), result.second->GetSize());
    }
}

template<> std::optional<component::Key> ExecutorBase<component::Key, operation::KDF_PBKDF1>::callModule(std::shared_ptr<Module> module, operation::KDF_PBKDF1& op) const {
    return module->OpKDF_PBKDF1(op);
}

/* Specialization for operation::KDF_PBKDF2 */
template<> void ExecutorBase<component::Key, operation::KDF_PBKDF2>::updateExtraCounters(const uint64_t moduleID, operation::KDF_PBKDF2& op) const {
    (void)moduleID;
    (void)op;

    /* TODO */
}

template<> void ExecutorBase<component::Key, operation::KDF_PBKDF2>::postprocess(std::shared_ptr<Module> module, operation::KDF_PBKDF2& op, const ExecutorBase<component::Key, operation::KDF_PBKDF2>::ResultPair& result) const {
    (void)module;
    (void)op;

    if ( result.second != std::nullopt ) {
        fuzzing::memory::memory_test_msan(result.second->GetPtr(), result.second->GetSize());
    }
}

template<> std::optional<component::Key> ExecutorBase<component::Key, operation::KDF_PBKDF2>::callModule(std::shared_ptr<Module> module, operation::KDF_PBKDF2& op) const {
    return module->OpKDF_PBKDF2(op);
}

<<<<<<< HEAD
/* Specialization for operation::KDF_ARGON2 */
template<> void ExecutorBase<component::Key, operation::KDF_ARGON2>::updateExtraCounters(const uint64_t moduleID, operation::KDF_ARGON2& op) const {
=======
/* Specialization for operation::KDF_SSH */
template<> void ExecutorBase<component::Key, operation::KDF_SSH>::updateExtraCounters(const uint64_t moduleID, operation::KDF_SSH& op) const {
>>>>>>> e2872b58
    (void)moduleID;
    (void)op;

    /* TODO */
}

<<<<<<< HEAD
template<> void ExecutorBase<component::Key, operation::KDF_ARGON2>::postprocess(std::shared_ptr<Module> module, operation::KDF_ARGON2& op, const ExecutorBase<component::Key, operation::KDF_ARGON2>::ResultPair& result) const {
=======
template<> void ExecutorBase<component::Key, operation::KDF_SSH>::postprocess(std::shared_ptr<Module> module, operation::KDF_SSH& op, const ExecutorBase<component::Key, operation::KDF_SSH>::ResultPair& result) const {
>>>>>>> e2872b58
    (void)module;
    (void)op;

    if ( result.second != std::nullopt ) {
        fuzzing::memory::memory_test_msan(result.second->GetPtr(), result.second->GetSize());
    }
}

<<<<<<< HEAD
template<> std::optional<component::Key> ExecutorBase<component::Key, operation::KDF_ARGON2>::callModule(std::shared_ptr<Module> module, operation::KDF_ARGON2& op) const {
    return module->OpKDF_ARGON2(op);
=======
template<> std::optional<component::Key> ExecutorBase<component::Key, operation::KDF_SSH>::callModule(std::shared_ptr<Module> module, operation::KDF_SSH& op) const {
    return module->OpKDF_SSH(op);
>>>>>>> e2872b58
}

/* Specialization for operation::KDF_TLS1_PRF */
template<> void ExecutorBase<component::Key, operation::KDF_TLS1_PRF>::updateExtraCounters(const uint64_t moduleID, operation::KDF_TLS1_PRF& op) const {
    (void)moduleID;
    (void)op;

    /* TODO */
}

template<> void ExecutorBase<component::Key, operation::KDF_TLS1_PRF>::postprocess(std::shared_ptr<Module> module, operation::KDF_TLS1_PRF& op, const ExecutorBase<component::Key, operation::KDF_TLS1_PRF>::ResultPair& result) const {
    (void)module;
    (void)op;

    if ( result.second != std::nullopt ) {
        fuzzing::memory::memory_test_msan(result.second->GetPtr(), result.second->GetSize());
    }
}

template<> std::optional<component::Key> ExecutorBase<component::Key, operation::KDF_TLS1_PRF>::callModule(std::shared_ptr<Module> module, operation::KDF_TLS1_PRF& op) const {
    return module->OpKDF_TLS1_PRF(op);
}

/* Specialization for operation::Sign */
template<> void ExecutorBase<component::Signature, operation::Sign>::updateExtraCounters(const uint64_t moduleID, operation::Sign& op) const {
    using fuzzing::datasource::ID;
    updateExtraCounters(moduleID, operationID, op.cleartext.Get().size(), op.digestType.Get());
}

template<> void ExecutorBase<component::Signature, operation::Sign>::postprocess(std::shared_ptr<Module> module, operation::Sign& op, const ExecutorBase<component::Signature, operation::Sign>::ResultPair& result) const {
    (void)module;
    (void)op;

    if ( result.second != std::nullopt ) {
        fuzzing::memory::memory_test_msan(result.second->GetPtr(), result.second->GetSize());
    }

#if 0
    if ( result.second != std::nullopt ) {
        printf("Result size %zu\n", result.second->GetSize());
        /* Try to verify the signature */

        /* Construct a Verify instance with the Sign instance */
        auto opVerify = operation::Verify(
                /* The Sign instance */
                op,

                /* The signature generated by OpSign */
                *(result.second),

                /* Empty modifier */
                {});

        const auto verificationOK = module->OpVerify(opVerify);
        if ( verificationOK == std::nullopt || verificationOK == false ) {
        }
    }
#endif
}

template<> std::optional<component::Signature> ExecutorBase<component::Signature, operation::Sign>::callModule(std::shared_ptr<Module> module, operation::Sign& op) const {
    return module->OpSign(op);
}

/* Specialization for operation::Verify */
template<> void ExecutorBase<bool, operation::Verify>::updateExtraCounters(const uint64_t moduleID, operation::Verify& op) const {
    using fuzzing::datasource::ID;
    updateExtraCounters(moduleID, operationID, op.cleartext.Get().size(), op.digestType.Get());
}

template<> void ExecutorBase<bool, operation::Verify>::postprocess(std::shared_ptr<Module> module, operation::Verify& op, const ExecutorBase<bool, operation::Verify>::ResultPair& result) const {
    (void)module;
    (void)op;
    (void)result;

    /* No postprocessing */
}

template<> std::optional<bool> ExecutorBase<bool, operation::Verify>::callModule(std::shared_ptr<Module> module, operation::Verify& op) const {
    return module->OpVerify(op);
}

template <class ResultType, class OperationType>
ExecutorBase<ResultType, OperationType>::ExecutorBase(const uint64_t operationID, const std::map<uint64_t, std::shared_ptr<Module> >& modules, const bool debug) :
    operationID(operationID),
    modules(modules),
    debug(debug)
{
}

template <class ResultType, class OperationType>
ExecutorBase<ResultType, OperationType>::~ExecutorBase() {
}

/* Filter away the values in the set that are std::nullopt */
template <class ResultType, class OperationType>
typename ExecutorBase<ResultType, OperationType>::ResultSet ExecutorBase<ResultType, OperationType>::filter(const ResultSet& results) const {
    ResultSet ret;

    for (const auto& result : results) {
        if ( result.second == std::nullopt ) {
            continue;
        }

        ret.push_back(result);
    }

    return ret;
}

template <class ResultType, class OperationType>
void ExecutorBase<ResultType, OperationType>::compare(const ResultSet& results, const uint8_t* data, const size_t size) const {
    if ( results.size() < 2 ) {
        /* Nothing to compare. Don't even bother filtering. */
        return;
    }

    const auto filtered = filter(results);

    if ( filtered.size() < 2 ) {
        /* Nothing to compare */
        return;
    }

    for (size_t i = 1; i < filtered.size(); i++) {
        const std::optional<ResultType>& prev = filtered[i-1].second;
        const std::optional<ResultType>& cur = filtered[i].second;

        const bool equal = *prev == *cur;

        if ( !equal ) {
            /* Reconstruct operation */
            const auto op = getOp(nullptr, data, size);

            printf("Difference detected\n\n");
            printf("Operation:\n%s\n", op.ToString().c_str());
            printf("Module %s result:\n\n%s\n\n", filtered[i-1].first->name.c_str(), util::ToString(*prev).c_str());
            printf("Module %s result:\n\n%s\n\n", filtered[i].first->name.c_str(), util::ToString(*cur).c_str());

            abort(
                    {filtered[i-1].first->name.c_str(), filtered[i].first->name.c_str()},
                    op.Name(),
                    op.GetAlgorithmString(),
                    "difference"
            );
        }
    }
}

template <class ResultType, class OperationType>
void ExecutorBase<ResultType, OperationType>::abort(std::vector<std::string> moduleNames, const std::string operation, const std::string algorithm, const std::string reason) const {
    std::sort(moduleNames.begin(), moduleNames.end());

    printf("Assertion failure: ");
    for (const auto& moduleName : moduleNames) {
        printf("%s-", moduleName.c_str());
    }
    printf("%s-%s-%s\n", operation.c_str(), algorithm.c_str(), reason.c_str());
    fflush(stdout);

    ::abort();
}

template <class ResultType, class OperationType>
OperationType ExecutorBase<ResultType, OperationType>::getOp(Datasource* parentDs, const uint8_t* data, const size_t size) const {
    Datasource ds(data, size);
    if ( parentDs != nullptr ) {
        auto modifier = parentDs->GetData(0);
        return std::move( OperationType(ds, component::Modifier(modifier.data(), modifier.size())) );
    } else {
        return std::move( OperationType(ds, component::Modifier(nullptr, 0)) );
    }
}

template <class ResultType, class OperationType>
std::shared_ptr<Module> ExecutorBase<ResultType, OperationType>::getModule(Datasource& ds) const {
    const auto moduleID = ds.Get<uint64_t>();

    if ( modules.find(moduleID) == modules.end() ) {
        return nullptr;
    }

    return modules.at(moduleID);
}

template <class ResultType, class OperationType>
void ExecutorBase<ResultType, OperationType>::updateExtraCounters(
        const uint64_t moduleID,
        const uint64_t operation,
        const uint64_t operationDetail0,
        const uint64_t operationDetail1,
        const uint64_t operationDetail2) const {
    extraCounterData.moduleID += moduleID;
    extraCounterData.operation = operation;
    extraCounterData.operationDetail[0] = operationDetail0;
    extraCounterData.operationDetail[2] = operationDetail1;
    extraCounterData.operationDetail[1] = operationDetail2;
}

template <class ResultType, class OperationType>
void ExecutorBase<ResultType, OperationType>::Run(Datasource& parentDs, const uint8_t* data, const size_t size) const {
    typename ExecutorBase<ResultType, OperationType>::ResultSet results;

    std::vector< std::pair<std::shared_ptr<Module>, OperationType> > operations;

    do {
        auto op = getOp(&parentDs, data, size);
        auto module = getModule(parentDs);
        if ( module == nullptr ) {
            continue;
        }

        operations.push_back( {module, op} );

        /* Limit number of operations per run to prevent time-outs */
        if ( operations.size() == 20 ) {
            break;
        }
    } while ( parentDs.Get<bool>() == true );


    /* Enable this to run every operation on every loaded module */
#if 1
    {
        std::vector< std::pair<std::shared_ptr<Module>, OperationType> > newOperations;

        const size_t operationsSize = operations.size();
        for (size_t i = 0; i < operationsSize; i++) {
            for (const auto& m : modules ) {
                if ( m.first == operations[i].first->ID ) {
                    continue;
                }
                operations.push_back( {m.second, operations[i].second} );
            }
        }
    }
#endif

    /*
     * Enable this to test results of min. 2 modules always
    if ( operations.size() < 2 ) {
        return;
    }
    */

    for (size_t i = 0; i < operations.size(); i++) {
        auto& operation = operations[i];

        auto& module = operation.first;
        auto& op = operation.second;

        if ( i > 0 ) {
            auto& prevModule = operations[i-1].first;
            auto& prevOp = operations[i].second;

            if ( prevModule == module && prevOp.modifier == op.modifier ) {
                auto& curModifier = op.modifier.GetVectorPtr();
                if ( curModifier.size() == 0 ) {
                    for (size_t j = 0; j < 512; j++) {
                        curModifier.push_back(1);
                    }
                } else {
                    for (auto& c : curModifier) {
                        c++;
                    }
                }
            }
        }

        if ( debug == true ) {
            printf("Running:\n%s\n", op.ToString().c_str());
        }

        results.push_back( {module, std::move(callModule(module, op))} );

        const auto& result = results.back();

        if ( result.second != std::nullopt ) {
            updateExtraCounters(module->ID, op);
        }

        tests::test(op, result.second);

        postprocess(module, op, result);
    }

    compare(results, data, size);
}

/* Explicit template instantiation */
<<<<<<< HEAD
template class ExecutorBase<component::Digest, operation::Digest>;
template class ExecutorBase<component::MAC, operation::HMAC>;
template class ExecutorBase<component::MAC, operation::CMAC>;
template class ExecutorBase<component::Ciphertext, operation::SymmetricEncrypt>;
template class ExecutorBase<component::Cleartext, operation::SymmetricDecrypt>;
template class ExecutorBase<component::Key, operation::KDF_SCRYPT>;
template class ExecutorBase<component::Key, operation::KDF_HKDF>;
template class ExecutorBase<component::Key, operation::KDF_TLS1_PRF>;
template class ExecutorBase<component::Key, operation::KDF_PBKDF1>;
template class ExecutorBase<component::Key, operation::KDF_PBKDF2>;
template class ExecutorBase<component::Key, operation::KDF_ARGON2>;
template class ExecutorBase<component::Signature, operation::Sign>;
template class ExecutorBase<bool, operation::Verify>;
=======
template class ExecutorBase<component::Digest, operation::Digest>; 
template class ExecutorBase<component::MAC, operation::HMAC>; 
template class ExecutorBase<component::MAC, operation::CMAC>; 
template class ExecutorBase<component::Ciphertext, operation::SymmetricEncrypt>; 
template class ExecutorBase<component::Cleartext, operation::SymmetricDecrypt>; 
template class ExecutorBase<component::Key, operation::KDF_SCRYPT>; 
template class ExecutorBase<component::Key, operation::KDF_HKDF>; 
template class ExecutorBase<component::Key, operation::KDF_TLS1_PRF>; 
template class ExecutorBase<component::Key, operation::KDF_PBKDF2>; 
template class ExecutorBase<component::Key, operation::KDF_SSH>;
template class ExecutorBase<component::Signature, operation::Sign>; 
template class ExecutorBase<bool, operation::Verify>; 
>>>>>>> e2872b58

} /* namespace cryptofuzz */<|MERGE_RESOLUTION|>--- conflicted
+++ resolved
@@ -274,39 +274,46 @@
     return module->OpKDF_PBKDF2(op);
 }
 
-<<<<<<< HEAD
 /* Specialization for operation::KDF_ARGON2 */
 template<> void ExecutorBase<component::Key, operation::KDF_ARGON2>::updateExtraCounters(const uint64_t moduleID, operation::KDF_ARGON2& op) const {
-=======
+    (void)moduleID;
+    (void)op;
+
+    /* TODO */
+}
+
 /* Specialization for operation::KDF_SSH */
 template<> void ExecutorBase<component::Key, operation::KDF_SSH>::updateExtraCounters(const uint64_t moduleID, operation::KDF_SSH& op) const {
->>>>>>> e2872b58
     (void)moduleID;
     (void)op;
 
     /* TODO */
 }
 
-<<<<<<< HEAD
 template<> void ExecutorBase<component::Key, operation::KDF_ARGON2>::postprocess(std::shared_ptr<Module> module, operation::KDF_ARGON2& op, const ExecutorBase<component::Key, operation::KDF_ARGON2>::ResultPair& result) const {
-=======
-template<> void ExecutorBase<component::Key, operation::KDF_SSH>::postprocess(std::shared_ptr<Module> module, operation::KDF_SSH& op, const ExecutorBase<component::Key, operation::KDF_SSH>::ResultPair& result) const {
->>>>>>> e2872b58
-    (void)module;
-    (void)op;
-
-    if ( result.second != std::nullopt ) {
-        fuzzing::memory::memory_test_msan(result.second->GetPtr(), result.second->GetSize());
-    }
-}
-
-<<<<<<< HEAD
+    (void)module;
+    (void)op;
+
+    if ( result.second != std::nullopt ) {
+        fuzzing::memory::memory_test_msan(result.second->GetPtr(), result.second->GetSize());
+    }
+}
+
 template<> std::optional<component::Key> ExecutorBase<component::Key, operation::KDF_ARGON2>::callModule(std::shared_ptr<Module> module, operation::KDF_ARGON2& op) const {
     return module->OpKDF_ARGON2(op);
-=======
+}
+
+template<> void ExecutorBase<component::Key, operation::KDF_SSH>::postprocess(std::shared_ptr<Module> module, operation::KDF_SSH& op, const ExecutorBase<component::Key, operation::KDF_SSH>::ResultPair& result) const {
+    (void)module;
+    (void)op;
+
+    if ( result.second != std::nullopt ) {
+        fuzzing::memory::memory_test_msan(result.second->GetPtr(), result.second->GetSize());
+    }
+}
+
 template<> std::optional<component::Key> ExecutorBase<component::Key, operation::KDF_SSH>::callModule(std::shared_ptr<Module> module, operation::KDF_SSH& op) const {
     return module->OpKDF_SSH(op);
->>>>>>> e2872b58
 }
 
 /* Specialization for operation::KDF_TLS1_PRF */
@@ -597,7 +604,6 @@
 }
 
 /* Explicit template instantiation */
-<<<<<<< HEAD
 template class ExecutorBase<component::Digest, operation::Digest>;
 template class ExecutorBase<component::MAC, operation::HMAC>;
 template class ExecutorBase<component::MAC, operation::CMAC>;
@@ -609,21 +615,8 @@
 template class ExecutorBase<component::Key, operation::KDF_PBKDF1>;
 template class ExecutorBase<component::Key, operation::KDF_PBKDF2>;
 template class ExecutorBase<component::Key, operation::KDF_ARGON2>;
+template class ExecutorBase<component::Key, operation::KDF_SSH>;
 template class ExecutorBase<component::Signature, operation::Sign>;
 template class ExecutorBase<bool, operation::Verify>;
-=======
-template class ExecutorBase<component::Digest, operation::Digest>; 
-template class ExecutorBase<component::MAC, operation::HMAC>; 
-template class ExecutorBase<component::MAC, operation::CMAC>; 
-template class ExecutorBase<component::Ciphertext, operation::SymmetricEncrypt>; 
-template class ExecutorBase<component::Cleartext, operation::SymmetricDecrypt>; 
-template class ExecutorBase<component::Key, operation::KDF_SCRYPT>; 
-template class ExecutorBase<component::Key, operation::KDF_HKDF>; 
-template class ExecutorBase<component::Key, operation::KDF_TLS1_PRF>; 
-template class ExecutorBase<component::Key, operation::KDF_PBKDF2>; 
-template class ExecutorBase<component::Key, operation::KDF_SSH>;
-template class ExecutorBase<component::Signature, operation::Sign>; 
-template class ExecutorBase<bool, operation::Verify>; 
->>>>>>> e2872b58
 
 } /* namespace cryptofuzz */